package scan

import (
	"archive/zip"
	"bufio"
	"bytes"
	"encoding/json"
	"errors"
	"fmt"
	"io"
	"os"
	"path/filepath"
	"regexp"
	"strings"

	log "github.com/sirupsen/logrus"

	"github.com/neuvector/neuvector/share/utils"
)

const (
	AppFileName = "apps_pkg"

	nodeModules1 = "/usr/lib/node_modules"
	nodeModules2 = "/usr/local/lib/node_modules"
	nodeModules  = "node_modules"
	nodePackage  = "package.json"
	nodeJs       = "node.js"

	wpname           = "Wordpress"
	WPVerFileSuffix  = "wp-includes/version.php"
	wpVersionMaxSize = 4 * 1024
	ComposerFile     = "/composer.lock"

	jar         = "jar"
	jarMaxDepth = 2

	javaPOMproperty        = "/pom.properties"
	javaPOMgroupId         = "groupId="
	javaPOMartifactId      = "artifactId="
	javaPOMversion         = "version="
	javaManifest           = "MANIFEST.MF"
	javaMnfstMaxLines      = 20
	javaMnfstImplVendorId  = "Implementation-Vendor-Id:"
	javaMnfstImplVersion   = "Implementation-Version:"
	javaMnfstImplTitle     = "Implementation-Title:"
	javaMnfstBundleVendor  = "Bundle-Vendor:"
	javaMnfstBundleVersion = "Bundle-Version:"
	javaMnfstBundleSymName = "Bundle-SymbolicName:"
	javaMnfstBundleName    = "Bundle-Name:"

	python            = "python"
	ruby              = "ruby"
	dotnetDepsMaxSize = 10 * 1024 * 1024

	golang = "golang"
)

var verRegexp = regexp.MustCompile(`<([a-zA-Z0-9\.]+)>([0-9\.]+)</([a-zA-Z0-9\.]+)>`)
var pyRegexp = regexp.MustCompile(`/([a-zA-Z0-9_\.]+)-([a-zA-Z0-9\.]+)[\-a-zA-Z0-9\.]*\.(egg-info\/PKG-INFO|dist-info\/WHEEL)$`)
var rubyRegexp = regexp.MustCompile(`/([a-zA-Z0-9_\-]+)-([0-9\.]+)\.gemspec$`)

type ComposerLock struct {
	Packages    []ComposerPackage `json:"packages"`
	DevPackages []ComposerPackage `json:"packages-dev"`
}

type ComposerPackage struct {
	Name    string `json:"name"`
	Version string `json:"version"`
}

type AppPackage struct {
	AppName    string `json:"app_name"`
	ModuleName string `json:"module_name"`
	Version    string `json:"version"`
	FileName   string `json:"file_name"`
}

type mvnProject struct {
	Parent       mvnParent       `xml:"parent"`
	ArtifactId   string          `xml:"artifactId"`
	Dependencies []mvnDependency `xml:"dependencies>dependency"`
}

type mvnParent struct {
	GroupId    string `xml:"groupId"`
	ArtifactId string `xml:"artifactId"`
	Version    string `xml:"version"`
}

type mvnDependency struct {
	GroupId    string `xml:"groupId"`
	ArtifactId string `xml:"artifactId"`
	Version    string `xml:"version"`
	Scope      string `xml:"scope"`
}

type dotnetDependency struct {
	Deps map[string]string `json:"dependencies"`
}

type dotnetRuntime struct {
	Name      string `json:"name"`
	Signature string `json:"signature"`
}

type dotnetPackage struct {
	Runtime dotnetRuntime                          `json:"runtimeTarget"`
	Targets map[string]map[string]dotnetDependency `json:"targets"`
}

type ScanApps struct {
	dedup   utils.Set               // Used by some apps to remove duplicated modules
	pkgs    map[string][]AppPackage // AppPackage set
	replace bool
}

func NewScanApps(v2 bool) *ScanApps {
	return &ScanApps{pkgs: make(map[string][]AppPackage), dedup: utils.NewSet(), replace: v2}
}

func IsAppsPkgFile(filename, fullpath string) bool {
	if isNodejs(filename) || IsJava(filename) || isPython(filename) ||
		isRuby(filename) || isDotNet(filename) || isWordpress(filename) || isPhpComposer(filename) {
		return true
	}
	// Keep golang check at last as it requires reading file data
	return isGolang(filename, fullpath)
}

func (s *ScanApps) name() string {
	return AppFileName
}

func (s *ScanApps) empty() bool {
	return len(s.pkgs) == 0
}

func (s *ScanApps) Data() map[string][]AppPackage {
	return s.pkgs
}

func (s *ScanApps) marshal() []byte {
	buf := new(bytes.Buffer)
	for _, pkg := range s.pkgs {
		// write by 64-entry chunk, so we don't hit the scanner limit when reading it
		for len(pkg) > 64 {
			if b, err := json.Marshal(pkg[:64]); err == nil {
				buf.WriteString(fmt.Sprintf("%s\n", string(b)))
			}
			pkg = pkg[64:]
		}
		if len(pkg) > 0 {
			if b, err := json.Marshal(pkg); err == nil {
				buf.WriteString(fmt.Sprintf("%s\n", string(b)))
			}
		}
	}
	return buf.Bytes()
}

func (s *ScanApps) ExtractAppPkg(filename, fullpath string) {
	if _, ok := s.pkgs[filename]; ok && !s.replace {
		return
	}

	if isNodejs(filename) {
		s.parseNodePackage(filename, fullpath)
	} else if IsJava(filename) {
		if r, err := zip.OpenReader(fullpath); err == nil {
			s.parseJarPackage(r.Reader, filename, filename, fullpath, 0)
			r.Close()
		} else {
			log.WithFields(log.Fields{"err": err}).Error("open jar file fail")
		}
	} else if isPython(filename) {
		s.parsePythonPackage(filename)
	} else if isRuby(filename) {
		s.parseRubyPackage(filename)
	} else if isDotNet(filename) {
		s.parseDotNetPackage(filename, fullpath)
	} else if isWordpress(filename) {
		s.parseWordpressPackage(filename, fullpath)
	} else if isPhpComposer(filename) {
		s.parsePhpComposerJson(filename, fullpath)
	} else {
		s.parseGolangPackage(filename, fullpath)
	}
}

func (s *ScanApps) DerivePkg(data map[string][]byte) []AppPackage {
	f, hasFile := data[s.name()]
	if !hasFile {
		return nil
	}

	pkgs := make([]AppPackage, 0)
	scanner := bufio.NewScanner(strings.NewReader(string(f[:])))
	for scanner.Scan() {
		line := scanner.Text()
		var list []AppPackage
		if err := json.Unmarshal([]byte(line), &list); err == nil {
			pkgs = append(pkgs, list...)
		} else {
			log.WithFields(log.Fields{"err": err, "line": line}).Error("unmarshal app pkg fail")
		}
	}
	return pkgs
}

func isExe(info os.FileInfo) bool {
	return info.Mode().IsRegular() && (info.Mode()&0111) != 0
}

func isGolang(filename, fullpath string) bool {
	info, err := os.Stat(fullpath)
	if err != nil || !isExe(info) {
		return false
	}

	f, err := openExe(fullpath)
	if err != nil {
		return false
	}
	defer f.Close()

	_, _, err = readRawBuildInfo(f, true)
	if err != nil {
		return false
	}

	return true
}

func (s *ScanApps) parseGolangPackage(filename, fullpath string) {
	f, err := openExe(fullpath)
	if err != nil {
		return
	}
	defer f.Close()

	_, mod, err := readRawBuildInfo(f, false)
	if err != nil {
		return
	}

	bi, err := parseBuildInfo(mod)
	if err != nil {
		log.WithFields(log.Fields{"file": filename, "error": err.Error()}).Error("parse error")
		return
	}

	pkgs := make([]AppPackage, len(bi.Deps))
	for i, m := range bi.Deps {
		if m.Replace != nil {
			m = m.Replace
		}

		pkg := AppPackage{
			AppName:    golang,
			ModuleName: fmt.Sprintf("go:%s", m.Path),
			Version:    strings.TrimPrefix(m.Version, "v"),
			FileName:   filename,
		}
		pkgs[i] = pkg
	}
	s.pkgs[filename] = pkgs
}

func isNodejs(filename string) bool {
	return strings.Contains(filename, nodeModules) &&
		strings.HasSuffix(filename, nodePackage)
}

func (s *ScanApps) parseNodePackage(filename, fullpath string) {
	var version string
	var name string
	inputFile, err := os.Open(fullpath)
	if err != nil {
		log.WithFields(log.Fields{"err": err, "fullpath": fullpath, "filename": filename}).Debug("read file fail")
		return
	}
	defer inputFile.Close()

	scanner := bufio.NewScanner(inputFile)
	for scanner.Scan() {
		s := scanner.Text()
		if strings.HasPrefix(s, "  \"version\":") {
			a := len("  \"version\": \"")
			b := strings.LastIndex(s, "\"")
			if b < 0 {
				continue
			}
			version = s[a:b]
		} else if strings.HasPrefix(s, "  \"name\": \"") {
			a := len("  \"name\": \"")
			b := strings.LastIndex(s, "\"")
			if b < 0 {
				continue
			}
			name = s[a:b]
		}
		if name != "" && version != "" {
			break
		}
	}

	if name == "" || version == "" {
		return
	}

	// Cannot change the filename, which is the key of s.pkgs and used for resolve
	// overwrite among layers
	// filename = strings.Replace(filename, "/package.json", "", -1)
	pkg := AppPackage{
		AppName:    nodeJs,
		ModuleName: name,
		Version:    version,
		FileName:   filename,
	}
	s.pkgs[filename] = []AppPackage{pkg}
}

func isJavaJar(filename string) bool {
	return strings.HasSuffix(filename, ".jar")
}

func IsJava(filename string) bool {
	return strings.HasSuffix(filename, ".war") ||
		strings.HasSuffix(filename, ".jar") ||
		strings.HasSuffix(filename, ".ear")
}

func parseJarManifestFile(path string, rc io.Reader) (*AppPackage, error) {
	var vendorId, version, title, symName string
	var vendorSet, titleSet bool
	var lineCount int

	scanner := bufio.NewScanner(rc)
	for scanner.Scan() {
		line := scanner.Text()

		if len(line) == 0 && lineCount > 0 {
			// if we reach an empty line, the first section is done
			break
		}
		if !strings.HasPrefix(line, " ") {
			lineCount++
			if lineCount > javaMnfstMaxLines {
				break
			}
		}

		switch {
		case strings.HasPrefix(line, javaMnfstImplVendorId):
			// preferred vendor name
			vendorId = strings.TrimSpace(strings.TrimPrefix(line, javaMnfstImplVendorId))
			vendorSet = true
		case strings.HasPrefix(line, javaMnfstImplVersion):
			version = strings.TrimSpace(strings.TrimPrefix(line, javaMnfstImplVersion))
		case strings.HasPrefix(line, javaMnfstImplTitle):
			// preferred title name
			title = strings.TrimSpace(strings.TrimPrefix(line, javaMnfstImplTitle))
			title = strings.Split(title, ";")[0]
			titleSet = true
		case strings.HasPrefix(line, javaMnfstBundleVendor):
			if !vendorSet {
				vendorId = strings.TrimSpace(strings.TrimPrefix(line, javaMnfstBundleVendor))
			}
		case strings.HasPrefix(line, javaMnfstBundleVersion):
			version = strings.TrimSpace(strings.TrimPrefix(line, javaMnfstBundleVersion))
		case strings.HasPrefix(line, javaMnfstBundleSymName):
			symName = strings.TrimSpace(strings.TrimPrefix(line, javaMnfstBundleSymName))
		case strings.HasPrefix(line, javaMnfstBundleName):
			if !titleSet {
				title = strings.TrimSpace(strings.TrimPrefix(line, javaMnfstBundleName))
				title = strings.Split(title, ";")[0]
			}
		}

		if len(version) > 0 && titleSet && vendorSet {
			// stop we have all the fields confirmed
			break
		}
	}

	if symName != "" {
		if s := strings.LastIndex(symName, ";"); s > 0 {
			symName = symName[:s]
		}
		if symName == "org.apache.tomcat-embed-core" {
			// NVSHAS-8730
			vendorId = "org.apache.tomcat.embed"
			title = "tomcat-embed-core"
		} else if symName == "org.postgresql.jdbc" && title == "PostgreSQL JDBC Driver" {
			// NVSHAS-8757
			vendorId = "org.postgresql"
			title = "postgresql"
		} else if len(vendorId) == 0 || vendorId[0] == '%' || len(title) == 0 || title[0] == '%' {
			if dot := strings.LastIndex(symName, "."); dot > 0 {
				vendorId = symName[:dot]
				title = symName[dot+1:]
			}
		}
	}

	if len(vendorId) == 0 || vendorId[0] == '%' {
		vendorId = "jar"
	}

	// Suppress incomplete entries as we can't use them later.
	if title == "" || version == "" {
		return nil, errors.New("Missing title or version")
	}

	pkg := AppPackage{
		AppName:    jar,
		FileName:   path,
		ModuleName: fmt.Sprintf("%s:%s", vendorId, title),
		Version:    version,
	}

	return &pkg, nil
}

func (s *ScanApps) parseJarPackage(r zip.Reader, tfile, filename, fullpath string, depth int) {
<<<<<<< HEAD
	tempDir, err := os.MkdirTemp(filepath.Dir(fullpath), "")
=======
	tempDir, err := ioutil.TempDir("", "")
>>>>>>> 80e48457
	if err == nil {
		defer os.RemoveAll(tempDir)
	} else {
		log.WithFields(log.Fields{"fullpath": fullpath}).Error("unable to create temp dir")
	}

	// the real filepath
	path := filename
	if depth > 0 {
		path = tfile + ":" + filename
	}

	pkgs := make(map[string][]AppPackage)
	for _, f := range r.File {
		if f.FileInfo().IsDir() {
			continue
		}
		if depth+1 < jarMaxDepth && IsJava(f.Name) {
			// Parse jar file recursively
			if jarFile, err := f.Open(); err == nil {
				// Unzip the jar file to disk then walk through. Can we unzip on the fly?
				dstPath := filepath.Join(tempDir, filepath.Base(f.Name)) // retain the filename
				if dstFile, err := os.OpenFile(dstPath, os.O_WRONLY|os.O_CREATE|os.O_TRUNC, f.Mode()); err == nil {
					if _, err := io.Copy(dstFile, jarFile); err == nil {
						dstFile.Close()
						if jarReader, err := zip.OpenReader(dstPath); err == nil {
							s.parseJarPackage(jarReader.Reader, tfile, f.Name, dstPath, depth+1)
							jarReader.Close()
						}
					} else {
						dstFile.Close()
						log.WithFields(log.Fields{"dst": dstPath, "filename": filename, "err": err}).Error("unable to copy jar file")
					}
					err := os.Remove(dstPath)
					if err != nil {
						log.WithFields(log.Fields{"dst": dstPath, "filename": filename, "err": err}).Error("unable to remove dst path")
					}
				} else {
					log.WithFields(log.Fields{"dst": dstPath, "err": err}).Error("unable to create dst file")
				}
				jarFile.Close()
			} else {
				log.WithFields(log.Fields{"fullpath": fullpath, "filename": filename, "depth": depth, "err": err}).Error("open jar file fail")
			}
		} else if strings.HasSuffix(f.Name, javaPOMproperty) {
			var groupId, version, artifactId string
			rc, err := f.Open()
			if err != nil {
				log.WithFields(log.Fields{"err": err}).Error("open pom property fail")
				continue
			}

			scanner := bufio.NewScanner(rc)
			for scanner.Scan() {
				line := scanner.Text()
				switch {
				case strings.HasPrefix(line, javaPOMgroupId):
					groupId = strings.TrimSpace(strings.TrimPrefix(line, javaPOMgroupId))
				case strings.HasPrefix(line, javaPOMversion):
					version = strings.TrimSpace(strings.TrimPrefix(line, javaPOMversion))
				case strings.HasPrefix(line, javaPOMartifactId):
					artifactId = strings.TrimSpace(strings.TrimPrefix(line, javaPOMartifactId))
				}

				if len(groupId) > 0 && len(version) > 0 && len(artifactId) > 0 {
					break
				}
			}

			rc.Close()

			if groupId == "" || version == "" || artifactId == "" {
				log.WithFields(log.Fields{"path": path}).Info("Missing artifactId, groupId, or version")
				continue
			}

			pkg := AppPackage{
				AppName:    jar,
				FileName:   path,
				ModuleName: fmt.Sprintf("%s:%s", groupId, artifactId),
				Version:    version,
			}
			pkgs[path] = []AppPackage{pkg}
			continue //higher priority
		} else if strings.HasSuffix(f.Name, javaManifest) {
			rc, err := f.Open()
			if err != nil {
				log.WithFields(log.Fields{"err": err}).Error("open manifest file fail")
				continue
			}

			if pkg, err := parseJarManifestFile(path, rc); err == nil {
				pkgs[path] = []AppPackage{*pkg}
			}

			rc.Close()
		}
	}

	for filename, pkg := range pkgs {
		s.pkgs[filename] = pkg
	}
}

func isPython(filename string) bool {
	return pyRegexp.MatchString(filename)
}

func isRuby(filename string) bool {
	return rubyRegexp.MatchString(filename)
}

func isDotNet(filename string) bool {
	return strings.HasSuffix(filename, ".deps.json")
}

func isWordpress(filename string) bool {
	return strings.HasSuffix(filename, WPVerFileSuffix)
}

func isPhpComposer(filename string) bool {
	return strings.HasSuffix(filename, ComposerFile)
}

func (s *ScanApps) parsePhpComposerJson(filename string, filepath string) {
	data := ComposerLock{}
	//extract json data
	bytes, err := os.ReadFile(filepath)
	if err != nil {
		log.WithFields(log.Fields{"err": err, "file": filename}).Error("failed to read composer.lock file")
		return
	}
	err = json.Unmarshal(bytes, &data)
	if err != nil {
		log.WithFields(log.Fields{"err": err, "file": filename}).Error("failed to unmarshal json data from composer.lock file")
		return
	}
	//convert json data to one or more AppPackage
	for _, composerPackage := range data.Packages {
		packageNameSplit := strings.Split(composerPackage.Name, "/")
		packageName := packageNameSplit[len(packageNameSplit)-1]
		appPackage := AppPackage{
			AppName:    "php",
			ModuleName: fmt.Sprintf("php:%s", packageName),
			Version:    composerPackage.Version,
			FileName:   filename,
		}
		//add each AppPackage to s.pkgs map, append if entry already exists.
		if _, ok := s.pkgs[appPackage.ModuleName]; !ok {
			s.pkgs[appPackage.ModuleName] = []AppPackage{appPackage}
		} else {
			s.pkgs[appPackage.ModuleName] = append(s.pkgs[appPackage.ModuleName], appPackage)
		}
	}
}

func (s *ScanApps) parsePythonPackage(filename string) {
	match := pyRegexp.FindAllStringSubmatch(filename, 1)
	if len(match) > 0 {
		sub := match[0]
		name := sub[1]
		ver := sub[2]
		var pkgPath string
		pkgPath = strings.TrimRight(filename, ".egg-info/PKG-INFO")
		pkgPath = strings.TrimRight(pkgPath, ".dist-info/WHEEL")
		pkg := AppPackage{
			AppName:    python,
			ModuleName: fmt.Sprintf("python:%s", name),
			Version:    ver,
			FileName:   pkgPath,
		}
		s.pkgs[filename] = []AppPackage{pkg}
	}
}

func (s *ScanApps) parseRubyPackage(filename string) {
	match := rubyRegexp.FindAllStringSubmatch(filename, 1)
	if len(match) > 0 {
		sub := match[0]
		name := sub[1]
		ver := sub[2]
		var pkgPath string
		pkgPath = strings.TrimRight(filename, ".gemspec")
		pkg := AppPackage{
			AppName:    ruby,
			ModuleName: ruby + ":" + name,
			Version:    ver,
			FileName:   pkgPath,
		}
		s.pkgs[filename] = []AppPackage{pkg}
	}
}

func (s *ScanApps) parseWordpressPackage(filename, fullpath string) {
	if fi, err := os.Stat(fullpath); err != nil {
		log.WithFields(log.Fields{"err": err, "fullpath": fullpath, "filename": filename}).Error("Failed to stat file")
		return
	} else if fi.Size() > wpVersionMaxSize {
		log.WithFields(log.Fields{"max": wpVersionMaxSize, "fullpath": fullpath, "filename": filename}).Error("File size too large")
		return
	}

	inputFile, err := os.Open(fullpath)
	if err != nil {
		log.WithFields(log.Fields{"err": err, "fullpath": fullpath, "filename": filename}).Debug("Open file fail")
		return
	}
	defer inputFile.Close()

	scanner := bufio.NewScanner(inputFile)
	for scanner.Scan() {
		line := scanner.Text()
		if strings.HasPrefix(line, "$wp_version = '") {
			a := len("$wp_version = '")
			b := strings.LastIndex(line, "'")
			if b > a {
				version := line[a:b]
				pkg := AppPackage{
					AppName:    wpname,
					ModuleName: wpname,
					Version:    version,
					FileName:   filename,
				}
				s.pkgs[filename] = []AppPackage{pkg}
				return
			}
		}
	}

	return
}

func (s *ScanApps) parseDotNetPackage(filename, fullpath string) {
	if fi, err := os.Stat(fullpath); err != nil {
		log.WithFields(log.Fields{"err": err, "fullpath": fullpath, "filename": filename}).Error("Failed to stat file")
		return
	} else if fi.Size() > dotnetDepsMaxSize {
		log.WithFields(log.Fields{"max": dotnetDepsMaxSize, "fullpath": fullpath, "filename": filename}).Error("File size too large")
		return
	}

	var dotnet dotnetPackage

	if data, err := os.ReadFile(fullpath); err != nil {
		log.WithFields(log.Fields{"err": err, "fullpath": fullpath, "filename": filename}).Error("Failed to read file")
		return
	} else if err = json.Unmarshal(data, &dotnet); err != nil {
		log.WithFields(log.Fields{"err": err, "fullpath": fullpath, "filename": filename}).Error("Failed to unmarshal file")
		return
	}

	var coreVersion string

	pkgs := make([]AppPackage, 0)
	/*
		// Not reliable
		if strings.HasPrefix(dotnet.Runtime.Name, ".NETCoreApp") {
			tokens := strings.Split(dotnet.Runtime.Name, ",")
			for _, token := range tokens {
				// .NETCoreApp,Version=v3.1/linux-x64, .NETCoreApp,Version=v3.1
				if strings.HasPrefix(token, "Version=v") {
					version := token[9:]
					if o := strings.Index(version, "/"); o != -1 {
						version = version[:o]
					}
					coreVersion = version
					break
				}
			}
		}
	*/

	// parse filename
	tokens := strings.Split(filename, "/")
	for i, token := range tokens {
		if token == "Microsoft.NETCore.App" || token == "Microsoft.AspNetCore.App" {
			if i < len(tokens)-1 {
				coreVersion = tokens[i+1]
			}
			break
		}
	}

	if targets, ok := dotnet.Targets[dotnet.Runtime.Name]; ok {
		for target, dep := range targets {
			// "Microsoft.NETCore.App/3.1.15-servicing.21214.3"
			if strings.HasPrefix(target, "Microsoft.NETCore.App") || strings.HasPrefix(target, "Microsoft.AspNetCore.App") {
				if o := strings.Index(target, "/"); o != -1 {
					version := target[o+1:]
					if o = strings.Index(version, "-"); o != -1 {
						version = version[:o]
					}
					coreVersion = version
				}
			}

			for app, v := range dep.Deps {
				pkg := AppPackage{
					AppName:    ".NET",
					ModuleName: ".NET:" + app,
					Version:    v,
					FileName:   filename,
				}

				// There can be several files that list the same dependency, such as .NET Core, so to dedup them
				key := fmt.Sprintf("%s-%s-%s", pkg.AppName, pkg.ModuleName, pkg.Version)
				if !s.dedup.Contains(key) {
					s.dedup.Add(key)
					pkgs = append(pkgs, pkg)
				}
			}
		}
	}

	if coreVersion != "" {
		pkg := AppPackage{
			AppName:    ".NET",
			ModuleName: ".NET:Core",
			Version:    coreVersion,
			FileName:   filename,
		}

		// There can be several files that list the same dependency, such as .NET Core, so to dedup them
		key := fmt.Sprintf("%s-%s-%s", pkg.AppName, pkg.ModuleName, pkg.Version)
		if !s.dedup.Contains(key) {
			s.dedup.Add(key)
			pkgs = append(pkgs, pkg)
		}
	}

	if len(pkgs) > 0 {
		s.pkgs[filename] = pkgs
	}
}<|MERGE_RESOLUTION|>--- conflicted
+++ resolved
@@ -425,11 +425,7 @@
 }
 
 func (s *ScanApps) parseJarPackage(r zip.Reader, tfile, filename, fullpath string, depth int) {
-<<<<<<< HEAD
-	tempDir, err := os.MkdirTemp(filepath.Dir(fullpath), "")
-=======
-	tempDir, err := ioutil.TempDir("", "")
->>>>>>> 80e48457
+	tempDir, err := os.MkdirTemp("", "")
 	if err == nil {
 		defer os.RemoveAll(tempDir)
 	} else {
