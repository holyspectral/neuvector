--- conflicted
+++ resolved
@@ -1641,11 +1641,8 @@
 // give enough time for all agent to settle
 const unManagedWlProcDelayFast = time.Duration(time.Minute * 2)
 const unManagedWlProcDelaySlow = time.Duration(time.Minute * 8)
-<<<<<<< HEAD
 const pruneKVPeriod = time.Duration(time.Minute * 30)
-=======
 const pruneGroupPeriod = time.Duration(time.Minute * 1)
->>>>>>> d54125cb
 
 var unManagedWlTimer *time.Timer
 var uwlUpdated bool
