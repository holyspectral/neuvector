--- conflicted
+++ resolved
@@ -205,11 +205,6 @@
 func getVulAssetSession(w http.ResponseWriter, r *http.Request) {
 	log.WithFields(log.Fields{"URL": r.URL.String()}).Debug("")
 
-<<<<<<< HEAD
-	// elapsed := time.Since(createQuerySessionTS)
-
-=======
->>>>>>> 2eca3d0a
 	// get access control
 	acc, login := getAccessControl(w, r, "")
 	if acc == nil {
