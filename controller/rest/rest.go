package rest

import (
	"context"
	"crypto/tls"
	"encoding/json"
	"errors"
	"fmt"
	"net/http"
	"os"
	"os/signal"
	"reflect"
	"regexp"
	"sort"
	"strconv"
	"strings"
	"sync"
	"sync/atomic"
	"syscall"
	"time"

	"github.com/hashicorp/go-version"
	"github.com/julienschmidt/httprouter"
	log "github.com/sirupsen/logrus"
	//	admissionv1beta1 "k8s.io/api/admission/v1beta1"

	"github.com/neuvector/neuvector/controller/access"
	"github.com/neuvector/neuvector/controller/api"
	"github.com/neuvector/neuvector/controller/cache"
	"github.com/neuvector/neuvector/controller/common"
	"github.com/neuvector/neuvector/controller/kv"
	"github.com/neuvector/neuvector/controller/scan"
	"github.com/neuvector/neuvector/share"
	"github.com/neuvector/neuvector/share/auth"
	"github.com/neuvector/neuvector/share/cluster"
	"github.com/neuvector/neuvector/share/global"
	"github.com/neuvector/neuvector/share/utils"
)

const retryClusterMax int = 3
const clusterLockWait = time.Duration(time.Second * 20)

var evqueue cluster.ObjectQueueInterface
var auditQueue cluster.ObjectQueueInterface
var messenger cluster.MessengerInterface
var clusHelper kv.ClusterHelper
var cfgHelper kv.ConfigHelper
var cacher cache.CacheInterface
var scanner scan.ScanInterface
var localDev *common.LocalDevice
var remoteAuther auth.RemoteAuthInterface
var k8sPlatform bool

var fedRestServerMutex sync.Mutex
var fedRestServerState uint64
var crdEventProcTicker *time.Ticker

var dockerRegistries utils.Set
var defaultRegistries utils.Set

const (
	_fedRestServerStopped_ = iota
	_fedRestServerRunning_
)

const _maxTransacKeys = 64

var _restPort uint
var _fedPort uint
var _fedServerChan chan bool

var _licSigKeyEnv int

var _teleNeuvectorURL string
<<<<<<< HEAD
var _teleScannerURL string
=======
>>>>>>> a69e1343

const defaultSSLCertFile = "/etc/neuvector/certs/ssl-cert.pem"
const defaultSSLKeyFile = "/etc/neuvector/certs/ssl-cert.key"

const defFedSSLCertFile = "/etc/neuvector/certs/fed-ssl-cert.pem"
const defFedSSLKeyFile = "/etc/neuvector/certs/fed-ssl-cert.key"

const restErrMessageDefault string = "Unknown error"

const crdEventProcPeriod = time.Duration(time.Second * 10)

var restErrNeedAgentWorkloadFilter = errors.New("Enforcer or workload filter must be provided")
var restErrNeedAgentFilter = errors.New("Enforcer filter must be provided")
var restErrWorkloadNotFound error = errors.New("Container is not found")
var restErrAgentNotFound error = errors.New("Enforcer is not found")
var restErrAgentDisconnected error = errors.New("Enforcer is disconnected")

var restErrMessage = []string{
	api.RESTErrNotFound:              "URL not found",
	api.RESTErrMethodNotAllowed:      "Method not allowed",
	api.RESTErrUnauthorized:          "Authentication failed",
	api.RESTErrOpNotAllowed:          "Operation not allowed",
	api.RESTErrTooManyLoginUser:      "Too many login users",
	api.RESTErrInvalidRequest:        "Request in wrong format",
	api.RESTErrObjectNotFound:        "Object not found",
	api.RESTErrFailWriteCluster:      "Write to cluster failed",
	api.RESTErrFailReadCluster:       "Read from cluster failed",
	api.RESTErrClusterWrongData:      "Data read from cluster in wrong format",
	api.RESTErrClusterTimeout:        "Request to cluster timeout",
	api.RESTErrNotEnoughFilter:       "More search criteria required",
	api.RESTErrDuplicateName:         "Duplicate name",
	api.RESTErrWeakPassword:          "Password is weak",
	api.RESTErrInvalidName:           "Name in wrong format",
	api.RESTErrObjectInuse:           "Object in use",
	api.RESTErrFailExport:            "Failed to export",
	api.RESTErrFailImport:            "Failed to import",
	api.RESTErrFailLockCluster:       "Acquire cluster lock failed",
	api.RESTErrLicenseFail:           "Request not supported by license",
	api.RESTErrAgentError:            "Enforcer error",
	api.RESTErrWorkloadNotRunning:    "Container not running",
	api.RESTErrCISBenchError:         "CIS benchmark error",
	api.RESTErrClusterRPCError:       "Cluster RPC error",
	api.RESTErrObjectAccessDenied:    "Object access denied",
	api.RESTErrFailRepoScan:          "Fail to scan repository",
	api.RESTErrFailRegistryScan:      "Fail to scan registry",
	api.RESTErrFailKubernetesApi:     "Kubernetes API error",
	api.RESTErrAdmCtrlUnSupported:    "Admission control is not supported on non-Kubernetes environment",
	api.RESTErrK8sNvRBAC:             "Kubernetes clusterrole/clusterrolebinding required for NeuVector is not configured correctly",
	api.RESTErrWebhookSvcForAdmCtrl:  "The neuvector-svc-admission-webhook service required for NeuVector Admission Control is not configured correctly",
	api.RESTErrNoUpdatePermission:    "NeuVector controller doesn't have UPDATE permission for service resource",
	api.RESTErrK8sApiSrvToWebhook:    "Failed to receive a request from Kube-apiserver. Please try different client mode",
	api.RESTErrNvPermission:          "NeuVector controller is forbidden to get service details. Please check the clusterrole/clusterrolebinding required for NeuVector default service account",
	api.RESTErrWebhookIsDisabled:     "Configuring NeuVector Admission Control global settings is not allowed when admission control is disabled",
	api.RESTErrRemoteUnauthorized:    "Authentication to the remote cluster failed",
	api.RESTErrRemoterRequestFail:    "Request to the remote cluster failed",
	api.RESTErrFedOperationFailed:    "Federation operation failed",
	api.RESTErrFedJointUnreachable:   "Managed cluster is unreachable from primary cluster",
	api.RESTErrFedDuplicateName:      "Another cluster with the same name already exists in the federation",
	api.RESTErrMasterUpgradeRequired: "Version of primary cluster is too old",
	api.RESTErrJointUpgradeRequired:  "Version of managed cluster is too old",
	api.RESTErrIBMSATestFailed:       "Failed to call IBM Security Advisor Findings endpoint",
	api.RESTErrIBMSABadDashboardURL:  "Invalid dashboard URL",
	api.RESTErrReadOnlyRules:         "Read-only rule(s) cannot be updated by current login user",
	api.RESTErrUserLoginBlocked:      "Temporarily blocked because of too many login failures",
	api.RESTErrPasswordExpired:       "Password expired",
	api.RESTErrPromoteFail:           "Failed to promote rules",
	api.RESTErrPlatformAuthDisabled:  "Platform authentication is disabled",
	api.RESTErrRancherUnauthorized:   "Rancher authentication failed",
}

func restRespForward(w http.ResponseWriter, r *http.Request, statusCode int, headers map[string]string, data []byte, remoteExport, remoteRegScanTest bool) {
	hNames := []string{"Content-Encoding", "Cache-Control", "Content-Type"}
	if remoteExport {
		hNames = append(hNames, "Content-Disposition")
	}
	if remoteRegScanTest {
		hNames = append(hNames, "X-Transaction-ID")
	}
	for _, hName := range hNames {
		if v, _ := headers[hName]; v != "" {
			w.Header().Set(hName, v)
		}
	}
	w.WriteHeader(statusCode)
	if data != nil {
		w.Write(data)
	}
}

func restRespPartial(w http.ResponseWriter, r *http.Request, resp interface{}) {
	var data []byte
	if resp != nil {
		var e common.EmptyMarshaller
		data, _ = e.Marshal(resp)

		if hdrs, ok := r.Header["Accept-Encoding"]; ok {
		loop:
			for _, hdr := range hdrs {
				// Accept-Encoding: gzip, deflate
				for _, enc := range strings.Split(hdr, ",") {
					if enc == "gzip" {
						w.Header().Set("Content-Encoding", "gzip")
						data = utils.GzipBytes(data)
						break loop
					}
				}
			}
		}
	}
	w.Header().Set("Content-Type", "application/json")
	w.Header().Set("Cache-Control", "no-cache")
	w.WriteHeader(http.StatusPartialContent)
	if data != nil {
		w.Write(data)
	}
}

func restRespSuccess(w http.ResponseWriter, r *http.Request, resp interface{},
	acc *access.AccessControl, login *loginSession, req interface{}, msg string) {

	var data []byte
	if resp != nil {
		if restIsSupportReq(r) {
			var m common.MaskMarshaller
			data, _ = m.Marshal(resp)
		} else {
			var e common.EmptyMarshaller
			data, _ = e.Marshal(resp)
		}

		if hdrs, ok := r.Header["Accept-Encoding"]; ok {
		loop:
			for _, hdr := range hdrs {
				// Accept-Encoding: gzip, deflate
				for _, enc := range strings.Split(hdr, ",") {
					if enc == "gzip" {
						w.Header().Set("Content-Encoding", "gzip")
						data = utils.GzipBytes(data)
						break loop
					}
				}
			}
		}
	}
	w.Header().Set("Content-Type", "application/json")
	w.Header().Set("Cache-Control", "no-cache")
	w.WriteHeader(http.StatusOK)
	if data != nil {
		w.Write(data)
	}

	if msg != "" {
		switch r.Method {
		case http.MethodGet:
			// no log
		case http.MethodPost, http.MethodPatch, http.MethodDelete:
			var masked []byte
			if req != nil {
				var m common.MaskMarshaller
				masked, _ = m.Marshal(req)
			}
			restEventLog(r, masked, login, restLogFields{restLogFieldMsg: msg})
		}
	}
}

func restRespErrorMessage(w http.ResponseWriter, status int, code int, msg string) {
	if w == nil {
		return
	}
	w.Header().Set("Content-Type", "application/json")
	w.WriteHeader(status)

	var e string
	if code >= len(restErrMessage) || restErrMessage[code] == "" {
		e = restErrMessageDefault
	} else {
		e = restErrMessage[code]
	}
	if msg == "" {
		msg = e
	}
	resp := api.RESTError{Code: code, Error: e, Message: msg}
	value, _ := json.Marshal(resp)
	w.Write(value)
}

func restRespErrorMessageEx(w http.ResponseWriter, status int, code int, msg string, i interface{}) {
	if w == nil {
		return
	}
	w.Header().Set("Content-Type", "application/json")
	w.WriteHeader(status)

	var e string
	if code >= len(restErrMessage) || restErrMessage[code] == "" {
		e = restErrMessageDefault
	} else {
		e = restErrMessage[code]
	}
	if msg == "" {
		msg = e
	}
	resp := api.RESTError{Code: code, Error: e, Message: msg}
	switch v := i.(type) {
	case api.RESTPwdProfileBasic:
		// v has type api.RESTPwdProfileBasic
		if v.MinLen > 0 {
			resp.PwdProfileBasic = &v
		}
	case api.RESTImportTaskData:
		// v has type api.RESTImportTaskData
		resp.ImportTaskData = &v
	}
	value, _ := json.Marshal(resp)
	w.Write(value)
}

func restRespError(w http.ResponseWriter, status int, code int) {
	restRespErrorMessage(w, status, code, "")
}

func restRespErrorReadOnlyRules(w http.ResponseWriter, status int, code int, msg string, readOnlyRuleIDs []uint32) {
	w.Header().Set("Content-Type", "application/json")
	w.WriteHeader(status)

	var e string
	if code >= len(restErrMessage) || restErrMessage[code] == "" {
		e = restErrMessageDefault
	} else {
		e = restErrMessage[code]
	}
	if msg == "" {
		msg = e
	}
	resp := api.RESTErrorReadOnlyRules{
		RESTError: api.RESTError{
			Code:    code,
			Error:   e,
			Message: msg,
		},
		ReadOnlyRuleIDs: readOnlyRuleIDs,
	}
	value, _ := json.Marshal(resp)
	w.Write(value)
}

func restRespAccessDenied(w http.ResponseWriter, login *loginSession) {
	if w == nil {
		return
	}
	restRespError(w, http.StatusForbidden, api.RESTErrObjectAccessDenied)
	log.WithFields(log.Fields{"roles": login.domainRoles, "nvPage": login.nvPage}).Error("Object access denied")
	if login.nvPage != api.RESTNvPageDashboard {
		authLog(share.CLUSEvAuthAccessDenied, login.fullname, login.remote, login.id, login.domainRoles, "")
	}
}

func restRespNotFoundLogAccessDenied(w http.ResponseWriter, login *loginSession, err error) {
	if w == nil {
		return
	}
	if err == common.ErrObjectAccessDenied {
		restRespAccessDenied(w, login)
	} else if err == common.ErrObjectNotFound {
		restRespErrorMessage(w, http.StatusNotFound, api.RESTErrObjectNotFound, "Object not found")
		log.WithFields(log.Fields{"roles": login.domainRoles}).Error(err.Error())
		authLog(share.CLUSEvAuthAccessDenied, login.fullname, login.remote, login.id, login.domainRoles, "")
	} else if err == restErrNeedAgentWorkloadFilter || err == restErrNeedAgentFilter {
		restRespErrorMessage(w, http.StatusBadRequest, api.RESTErrNotEnoughFilter, err.Error())
	} else {
		restRespErrorMessage(w, http.StatusNotFound, api.RESTErrObjectNotFound, err.Error())
	}
}

func handlerNotFound(w http.ResponseWriter, r *http.Request) {
	restRespError(w, http.StatusNotFound, api.RESTErrNotFound)
	r.Body.Close()
}

func handlerMethodNotAllowed(w http.ResponseWriter, r *http.Request) {
	restRespError(w, http.StatusMethodNotAllowed, api.RESTErrMethodNotAllowed)
	r.Body.Close()
}

// ---

const MaxFilelds int = 8

type restFieldFilter struct {
	tag        string
	field      string
	op         string
	value      string
	valueInt   int64
	valueFloat float64
	valueBool  bool
}

type restFieldSort struct {
	tag   string
	field string
	asc   bool
}

type restQuery struct {
	start    int
	limit    int
	backward bool
	brief    bool
	raw      bool
	verbose  bool
	withCap  bool
	filters  []restFieldFilter
	sorts    []restFieldSort
	pairs    map[string]string
}

func restIsSupportReq(r *http.Request) bool {
	query := r.URL.Query()
	if values, ok := query[api.SupportFlag]; ok {
		if sup, err := strconv.ParseBool(values[0]); err == nil {
			return sup
		}
	}
	return false
}

func restParseQuery(r *http.Request) *restQuery {
	var rq restQuery
	rq.pairs = make(map[string]string)

	query := r.URL.Query()

	for key, values := range query {
		value := values[0]

		if key == api.PageStart {
			if start, err := strconv.Atoi(value); err == nil {
				if start >= 0 {
					rq.start = start
				} else {
					rq.start = -start
					rq.backward = true
				}
			}
		} else if key == api.PageLimit {
			if limit, err := strconv.Atoi(value); err == nil {
				if limit >= 0 {
					rq.limit = limit
				}
			}
		} else if key == api.RawFlag {
			if raw, err := strconv.ParseBool(value); err == nil {
				rq.raw = raw
			}
		} else if key == api.WithCapFlag {
			if withCap, err := strconv.ParseBool(value); err == nil {
				rq.withCap = withCap
			}
		} else if key == api.BriefFlag {
			if brief, err := strconv.ParseBool(value); err == nil {
				rq.brief = brief
			}
		} else if key == api.VerboseFlag {
			if verbose, err := strconv.ParseBool(value); err == nil {
				rq.verbose = verbose
			}
		} else if strings.HasPrefix(key, api.FilterPrefix) && len(key) > 2 {
			if len(rq.filters) >= MaxFilelds {
				continue
			}

			tag := key[2:]
			v := strings.Split(value, ",")
			if len(v) == 1 && len(v[0]) > 0 {
				rq.filters = append(rq.filters,
					restFieldFilter{
						tag:   tag,
						op:    api.OPeq,
						value: v[0],
					})
			} else if len(v) > 1 && len(v[1]) > 0 {
				var op string

				switch v[0] {
				case api.OPeq, api.OPneq, api.OPin,
					api.OPgt, api.OPgte, api.OPlt, api.OPlte, api.OPprefix:
					op = v[0]
				default:
					op = api.OPeq
				}

				rq.filters = append(rq.filters,
					restFieldFilter{
						tag:   tag,
						op:    op,
						value: v[1],
					})
			}
		} else if strings.HasPrefix(key, api.SortPrefix) {
			if len(rq.sorts) >= MaxFilelds {
				continue
			}

			tag := key[2:]
			switch value {
			case api.SortDesc:
				rq.sorts = append(rq.sorts, restFieldSort{tag: tag, asc: false})
			case api.SortAsc:
				rq.sorts = append(rq.sorts, restFieldSort{tag: tag, asc: true})
			}
		} else {
			rq.pairs[key] = value
		}
	}

	log.WithFields(log.Fields{"req": rq}).Debug("")
	return &rq
}

// -- Filter

type restFilter struct {
	filters []*restFieldFilter
	tags    map[string]string
}

func filterString(value string, filter *restFieldFilter) bool {
	switch filter.op {
	case api.OPeq:
		return value == filter.value
	case api.OPneq:
		return value != filter.value
	case api.OPin:
		ss := strings.Split(filter.value, "|")
		for _, s := range ss {
			if strings.Contains(value, s) {
				return true
			}
		}
		return false
	case api.OPgt:
		return value > filter.value
	case api.OPgte:
		return value >= filter.value
	case api.OPlt:
		return value < filter.value
	case api.OPlte:
		return value <= filter.value
	case api.OPprefix:
		return strings.HasPrefix(value, filter.value)
	}

	return false
}

func filterInt(value int64, filter *restFieldFilter) bool {
	switch filter.op {
	case api.OPeq:
		return value == filter.valueInt
	case api.OPneq:
		return value != filter.valueInt
	case api.OPgt:
		return value > filter.valueInt
	case api.OPgte:
		return value >= filter.valueInt
	case api.OPlt:
		return value < filter.valueInt
	case api.OPlte:
		return value <= filter.valueInt
	}

	return false
}

func filterFloat(value float64, filter *restFieldFilter) bool {
	switch filter.op {
	case api.OPeq:
		return value == filter.valueFloat
	case api.OPneq:
		return value != filter.valueFloat
	case api.OPgt:
		return value > filter.valueFloat
	case api.OPgte:
		return value >= filter.valueFloat
	case api.OPlt:
		return value < filter.valueFloat
	case api.OPlte:
		return value <= filter.valueFloat
	}

	return false
}

func filterBool(value bool, filter *restFieldFilter) bool {
	switch filter.op {
	case api.OPeq:
		return value == filter.valueBool
	case api.OPneq:
		return value != filter.valueBool
	case api.OPgt:
		return value && !filter.valueBool
	case api.OPgte:
		return value || !filter.valueBool
	case api.OPlt:
		return !value && filter.valueBool
	case api.OPlte:
		return !value || filter.valueBool
	}

	return false
}

func filter(d interface{}, filter *restFieldFilter) bool {
	v := reflect.ValueOf(d).Elem()
	f := v.FieldByName(filter.field)

	switch f.Kind() {
	case reflect.String:
		return filterString(f.String(), filter)
	case reflect.Int, reflect.Int8, reflect.Int16, reflect.Int32, reflect.Int64:
		return filterInt(f.Int(), filter)
	case reflect.Float32, reflect.Float64:
		return filterFloat(f.Float(), filter)
	case reflect.Bool:
		return filterBool(f.Bool(), filter)
	}

	return false
}

func restNewFilter(data interface{}, filters []restFieldFilter) *restFilter {
	rf := restFilter{
		filters: make([]*restFieldFilter, 0),
		tags:    make(map[string]string),
	}

	// Build tag to field name map.
	// Embedded fields first so non-embedded fields can overwrite fields with the same names.
	t := reflect.TypeOf(data).Elem()
	for i := 0; i < t.NumField(); i++ {
		f := t.Field(i)
		if f.Anonymous {
			ft := f.Type
			if ft.Kind() == reflect.Struct {
				for i := 0; i < ft.NumField(); i++ {
					f = ft.Field(i)
					if tag := f.Tag.Get("json"); tag != "" {
						if comma := strings.Index(tag, ","); comma > 0 { // comma cannot be the first char
							tag = tag[:comma]
						}
						rf.tags[tag] = f.Name
					}
				}
				/* Embedded pointer to struct is not supported, see TestFilterEmbedded()
				} else if ft.Kind() == reflect.Ptr {
					ft = ft.Elem()
					if ft.Kind() == reflect.Struct {
						for i := 0; i < ft.NumField(); i++ {
							f = ft.Field(i)
							tag := f.Tag.Get("json")
							if tag != "" {
								rf.tags[tag] = f.Name
							}
						}
					}
				*/
			}
		}
	}
	for i := 0; i < t.NumField(); i++ {
		f := t.Field(i)
		if !f.Anonymous {
			if tag := f.Tag.Get("json"); tag != "" {
				if comma := strings.Index(tag, ","); comma > 0 { // comma cannot be the first char
					tag = tag[:comma]
				}
				rf.tags[tag] = f.Name
			}
		}
	}

	for i, _ := range filters {
		rf.FilteredBy(data, &filters[i])
	}

	return &rf
}

func (rf *restFilter) FilteredBy(data interface{}, ff *restFieldFilter) *restFilter {
	v := reflect.ValueOf(data).Elem()

	// Get field name from tag
	if ff.field, _ = rf.tags[ff.tag]; ff.field == "" {
		log.WithFields(log.Fields{"tag": ff.tag}).Debug("Field with tag not exist")
		return rf
	}

	// Check if field exists
	f := v.FieldByName(ff.field)
	if !f.IsValid() {
		log.WithFields(log.Fields{"field": ff.field}).Debug("Field not exist")
		return rf
	}

	// Check if type is supported
	switch f.Kind() {
	case reflect.String:
		rf.filters = append(rf.filters, ff)
	case reflect.Int, reflect.Int8, reflect.Int16, reflect.Int32, reflect.Int64:
		if valueInt, err := strconv.ParseInt(ff.value, 10, 64); err == nil {
			ff.valueInt = valueInt
			rf.filters = append(rf.filters, ff)
		}
	case reflect.Float32, reflect.Float64:
		if valueFloat, err := strconv.ParseFloat(ff.value, 64); err == nil {
			ff.valueFloat = valueFloat
			rf.filters = append(rf.filters, ff)
		}
	case reflect.Bool:
		if valueBool, err := strconv.ParseBool(ff.value); err == nil {
			ff.valueBool = valueBool
			rf.filters = append(rf.filters, ff)
		}
	default:
		log.WithFields(log.Fields{
			"field": ff.field, "kind": f.Kind(),
		}).Error("Field type not supported")
	}

	return rf
}

func (rf *restFilter) Filter(data interface{}) bool {
	for _, ff := range rf.filters {
		if !filter(data, ff) {
			return false
		}
	}

	return true
}

// -- Sort

type restSorter struct {
	data []interface{}
	sort []*restFieldSort
	tags map[string]string
}

func compareInt(i, j int64) int {
	if i < j {
		return -1
	} else if i > j {
		return 1
	} else {
		return 0
	}
}

func compareFloat(i, j float64) int {
	if i < j {
		return -1
	} else if i > j {
		return 1
	} else {
		return 0
	}
}

func compareBool(i, j bool) int {
	if !i && j {
		return -1
	} else if i && !j {
		return 1
	} else {
		return 0
	}
}

func compare(di, dj interface{}, field string) int {
	vi := reflect.ValueOf(di).Elem()
	fi := vi.FieldByName(field)
	vj := reflect.ValueOf(dj).Elem()
	fj := vj.FieldByName(field)

	switch fi.Kind() {
	case reflect.String:
		return strings.Compare(fi.String(), fj.String())
	case reflect.Int, reflect.Int8, reflect.Int16, reflect.Int32, reflect.Int64:
		return compareInt(fi.Int(), fj.Int())
	case reflect.Float32, reflect.Float64:
		return compareFloat(fi.Float(), fj.Float())
	case reflect.Bool:
		return compareBool(fi.Bool(), fj.Bool())
	}

	return 0
}

func restNewSorter(data []interface{}, sorts []restFieldSort) *restSorter {
	if len(data) == 0 {
		return nil
	}

	rs := restSorter{
		data: data,
		sort: make([]*restFieldSort, 0),
		tags: make(map[string]string),
	}

	// Build tag to field name map
	// Embedded fields first so non-embedded fields can overwrite fields with the same names.
	d := rs.data[0]
	t := reflect.TypeOf(d).Elem()
	for i := 0; i < t.NumField(); i++ {
		f := t.Field(i)
		if f.Anonymous {
			ft := f.Type
			if ft.Kind() == reflect.Struct {
				for i := 0; i < ft.NumField(); i++ {
					f = ft.Field(i)
					if tag := f.Tag.Get("json"); tag != "" {
						if comma := strings.Index(tag, ","); comma > 0 { // comma cannot be the first char
							tag = tag[:comma]
						}
						rs.tags[tag] = f.Name
					}
				}
			}
		}
	}
	for i := 0; i < t.NumField(); i++ {
		f := t.Field(i)
		if !f.Anonymous {
			if tag := f.Tag.Get("json"); tag != "" {
				if comma := strings.Index(tag, ","); comma > 0 { // comma cannot be the first char
					tag = tag[:comma]
				}
				rs.tags[tag] = f.Name
			}
		}
	}

	for i, _ := range sorts {
		rs.SortedBy(&sorts[i])
	}
	return &rs
}

func (rs *restSorter) SortedBy(s *restFieldSort) *restSorter {
	d := rs.data[0]
	v := reflect.ValueOf(d).Elem()

	// Get field name from tag
	if s.field, _ = rs.tags[s.tag]; s.field == "" {
		log.WithFields(log.Fields{"tag": s.tag}).Error("Field with tag not exist")
		return rs
	}

	// Check if field exists
	f := v.FieldByName(s.field)
	if !f.IsValid() {
		log.WithFields(log.Fields{"field": s.field}).Error("Field not exist")
		return rs
	}

	// Check if type is supported
	switch f.Kind() {
	case reflect.String:
		rs.sort = append(rs.sort, s)
	case reflect.Int, reflect.Int8, reflect.Int16, reflect.Int32, reflect.Int64:
		rs.sort = append(rs.sort, s)
	case reflect.Float32, reflect.Float64:
		rs.sort = append(rs.sort, s)
	case reflect.Bool:
		rs.sort = append(rs.sort, s)
	default:
		log.WithFields(log.Fields{
			"field": s.field, "kind": f.Kind(),
		}).Error("Field type not supported")
	}
	return rs
}

func (rs *restSorter) Sort() {
	if len(rs.data) <= 1 || len(rs.sort) == 0 {
		return
	}
	sort.Sort(rs)
}

// Len is part of sort.Interface.
func (rs *restSorter) Len() int {
	return len(rs.data)
}

// Swap is part of sort.Interface.
func (rs *restSorter) Swap(i, j int) {
	rs.data[i], rs.data[j] = rs.data[j], rs.data[i]
}

func (rs *restSorter) Less(i, j int) bool {
	di, dj := rs.data[i], rs.data[j]

	var k, r int
	var s *restFieldSort

	// Try all but the last comparison.
	for k = 0; k < len(rs.sort)-1; k++ {
		s = rs.sort[k]
		r = compare(di, dj, s.field)
		if r > 0 {
			return !s.asc
		} else if r < 0 {
			return s.asc
		}
	}

	// All previous comparison are equal, return the last one.
	s = rs.sort[k]
	r = compare(di, dj, s.field)
	if r > 0 {
		return !s.asc
	} else {
		return s.asc
	}
}

// --
const restEventLogBodyMax int = 1024

const (
	restLogFieldMsg = "msg"
)

type restLogFields map[string]string

func restEventLog(r *http.Request, body []byte, login *loginSession, fields restLogFields) {
	clog := share.CLUSEventLog{
		Event:          share.CLUSEvRESTRead,
		HostID:         localDev.Host.ID,
		HostName:       localDev.Host.Name,
		ControllerID:   localDev.Ctrler.ID,
		ControllerName: localDev.Ctrler.Name,
		ReportedAt:     time.Now().UTC(),
	}
	if r.Method != http.MethodGet {
		clog.Event = share.CLUSEvRESTWrite
	}

	if login != nil {
		if login.mainSessionID == _interactiveSessionID || strings.HasPrefix(login.mainSessionID, _rancherSessionPrefix) {
			clog.User = login.fullname
			clog.UserRoles = login.domainRoles
		} else {
			userRole := api.UserRoleFedAdmin
			if r, ok := login.domainRoles[access.AccessDomainGlobal]; ok && r == api.UserRoleReader {
				userRole = api.UserRoleFedReader
			}
			clog.User = fmt.Sprintf("%s (primary cluster)", login.mainSessionUser)
			clog.UserRoles = map[string]string{access.AccessDomainGlobal: userRole}
		}
		clog.UserAddr = login.remote
		clog.UserSession = login.id
	}

	clog.RESTMethod = r.Method
	clog.RESTRequest = r.URL.String()
	if body != nil {
		size := len(body)
		if size > restEventLogBodyMax {
			size = restEventLogBodyMax
		}
		clog.RESTBody = string(body[:size])
	}

	if fields != nil {
		for key, value := range fields {
			switch key {
			case restLogFieldMsg:
				clog.Msg = value
			}
		}
	}

	evqueue.Append(&clog)
}

// --

func getNewestVersion(vers utils.Set) string {
	var newest string
	for ver := range vers.Iter() {
		if v, err := version.NewVersion(ver.(string)); err == nil {
			if newest == "" || v.Compare(version.Must(version.NewVersion(newest))) > 0 {
				newest = ver.(string)
			}
		}
	}
	return newest
}

func isIDStringValid(name string) bool {
	valid, _ := regexp.MatchString("^[.a-zA-Z0-9_-]*$", name)
	return valid
}

func isObjectNameValid(name string) bool {
	// Object name must starts with letters or digits
	valid, _ := regexp.MatchString("^[a-zA-Z0-9]+[.:a-zA-Z0-9_-]*$", name)
	return valid
}

func isObjectNameWithSpaceValid(name string) bool {
	// Object name must starts with letters or digits
	valid, _ := regexp.MatchString("(^[a-zA-Z0-9]$)|(^[a-zA-Z0-9]+[ .:a-zA-Z0-9_-]*[.:a-zA-Z0-9_-]+$)", name)
	return valid
}

func isUserNameValid(name string) bool {
	if !isObjectNameWithSpaceValid(name) {
		return false
	}
	// user name cannot start with "ldap1:"/"saml1:"/"oidc1:"/"rancher:"/"openshift:"
	for _, prefix := range []string{"ldap1:", "saml1:", "oidc1:", "rancher:", "openshift:"} {
		if strings.HasPrefix(name, prefix) {
			return false
		}
	}

	return true
}

func isNamePathValid(name string) bool {
	// Accept name or path, such as "https://mydomain.com/groups" or "/groups"
	valid, _ := regexp.MatchString("^[/a-zA-Z0-9]+[/.:a-zA-Z0-9_-]*$", name)
	return valid
}

func isDomainNameValid(name string) bool {
	// k8s namesapce naming rule: a DNS-1123 label must consist of lower case alphanumeric characters or '-', and must start and end with an alphanumeric character (e.g. 'my-name',  or '123-abc')
	// plus, we support * at the end of namespace configuration for regex matching
	valid, _ := regexp.MatchString(`^[a-z0-9]+[-a-z0-9\*]*[\*a-z0-9]$`, name)
	return valid
}

func getAgentFromFilter(filters []restFieldFilter, acc *access.AccessControl) (string, error) {
	var agentID string

	for _, f := range filters {
		if f.tag == api.FilterByAgent && f.op == api.OPeq {
			agentID = f.value
		}
	}

	if agentID != "" {
		// Agent ID is specified, authz on agent is required
		if agent := cacher.GetAgent(agentID, acc); agent == nil {
			err := restErrAgentNotFound
			log.WithFields(log.Fields{"agent": agentID}).Error(err)
			return agentID, err
		} else if agent.State == api.StateOffline {
			err := restErrAgentDisconnected
			log.WithFields(log.Fields{"agent": agentID}).Error(err)
			return agentID, err
		}
		return agentID, nil
	}

	err := restErrNeedAgentFilter
	log.Error(err)
	return "", err
}

func getAgentWorkloadFromFilter(filters []restFieldFilter, acc *access.AccessControl) (string, string, error) {
	var agentID, wlID string

	for _, f := range filters {
		if f.tag == api.FilterByAgent && f.op == api.OPeq {
			agentID = f.value
		} else if f.tag == api.FilterByWorkload && f.op == api.OPeq {
			wlID = f.value
		}
	}

	if wlID != "" {
		// If workload is specified, try to get agent ID first by workload.
		// Only authz on the workload, no authz on agent here.
		devID, err := cacher.GetAgentbyWorkload(wlID, acc)
		if devID == "" {
			if err != common.ErrObjectAccessDenied {
				err = restErrWorkloadNotFound
			}
			log.WithFields(log.Fields{"workload": wlID}).Error(err)
			return agentID, wlID, err
		}
		if agentID != "" && agentID != devID {
			err = restErrWorkloadNotFound
			log.WithFields(log.Fields{"agent": agentID, "id": wlID}).Error(err)
			return agentID, wlID, err
		}

		agentID = devID

		// Get agent with read-all, as we have to communicate with the agent.
		if agent := cacher.GetAgent(agentID, access.NewReaderAccessControl()); agent == nil {
			err = restErrAgentNotFound
			log.WithFields(log.Fields{"agent": agentID}).Error(err)
			return agentID, wlID, err
		} else if agent.State == api.StateOffline {
			err = restErrAgentDisconnected
			log.WithFields(log.Fields{"agent": agentID}).Error(err)
			return agentID, wlID, err
		}
	} else if agentID != "" {
		// If agent ID is specified, authz on agent is required
		if agent := cacher.GetAgent(agentID, acc); agent == nil {
			err := restErrAgentNotFound
			log.WithFields(log.Fields{"agent": agentID}).Error(err)
			return agentID, wlID, err
		} else if agent.State == api.StateOffline {
			err := restErrAgentDisconnected
			log.WithFields(log.Fields{"agent": agentID}).Error(err)
			return agentID, wlID, err
		}
	} else {
		err := restErrNeedAgentWorkloadFilter
		log.Error(err)
		return agentID, wlID, err
	}

	return agentID, wlID, nil
}

func initDefaultRegistries() {
	// all on lower-case
	dockerRegistries = utils.NewSet("https://docker.io/", "https://index.docker.io/", "https://registry.hub.docker.com/", "https://registry-1.docker.io/")
	defaultRegistries = utils.NewSet("https://docker.io/", "https://index.docker.io/", "https://registry.hub.docker.com/", "https://registry-1.docker.io/")
	regNames := global.RT.GetDefaultRegistries()
	for _, reg := range regNames {
		k := fmt.Sprintf("https://%s/", reg)
		if !defaultRegistries.Contains(k) {
			defaultRegistries.Add(k)
		}
	}
	log.WithFields(log.Fields{"default registries": defaultRegistries.ToStringSlice()}).Info()
}

const (
	ruleTypeRespRule = "responseRule"
	ruleTypeAdmCtrl  = "admCtrl"
	ruleTypeVulProf  = "vulProf"
)

func getAvailableRuleID(ruleType string, ids utils.Set, cfgType share.TCfgType) uint32 {
	var id, max uint32
	var idMax, idMin uint32
	if cfgType == share.FederalCfg {
		idMax = api.MaxFedAdmRespRuleID
		idMin = api.StartingFedAdmRespRuleID + 1
	} else if cfgType == share.GroundCfg {
		idMax = api.AdmCtrlCrdRuleIDMax
		idMin = api.AdmCtrlCrdRuleIDBase
	} else {
		idMax = api.StartingFedAdmRespRuleID
		if ruleType == ruleTypeAdmCtrl {
			idMin = uint32(api.StartingLocalAdmCtrlRuleID)
		} else if ruleType == ruleTypeVulProf {
			idMin = uint32(api.StartingLocalVulProfRuleID)
		} else {
			idMin = 1
		}
	}
	max = idMin - 1
	// Find the largest
	for mid := range ids.Iter() {
		id = mid.(uint32)
		if id < idMax && id > max {
			max = id
		}
	}
	if max < idMax-1 {
		return max + 1
	}

	// Find the smallest
	for id = idMin; id < idMax; id++ {
		if !ids.Contains(id) {
			return id
		}
	}

	return 0
}

// --
type writer struct {
	req    *http.Request
	writer http.ResponseWriter
}

func (w writer) Header() http.Header {
	return w.writer.Header()
}

func (w writer) Write(a []byte) (int, error) {
	return w.writer.Write(a)
}

func (w writer) WriteHeader(statusCode int) {
	url := w.req.URL.String()
	if (statusCode == http.StatusOK) && (strings.HasSuffix(url, "/fed/ping_internal") || strings.HasSuffix(url, "/fed/poll_internal")) {
		w.writer.WriteHeader(statusCode)
	} else {
		log.WithFields(log.Fields{"Method": w.req.Method, "URL": url}).Debug(statusCode)
		w.writer.WriteHeader(statusCode)
	}
}

type restLogger struct {
	handler http.Handler
}

func (l restLogger) ServeHTTP(w http.ResponseWriter, r *http.Request) {
	// Already logged in each handler function
	// log.WithFields(log.Fields{"Method": r.Method, "URL": r.URL.String()}).Debug()
	l.handler.ServeHTTP(writer{r, w}, r)
}

type Context struct {
	LocalDev         *common.LocalDevice
	EvQueue          cluster.ObjectQueueInterface
	AuditQueue       cluster.ObjectQueueInterface
	Messenger        cluster.MessengerInterface
	Cacher           cache.CacheInterface
	Scanner          scan.ScanInterface
	FedPort          uint
	RESTPort         uint
	PwdValidUnit     uint
	TeleNeuvectorURL string
<<<<<<< HEAD
	TeleScannerURL   string
=======
>>>>>>> a69e1343
	TeleCurrentVer   string
}

// InitContext() must be called before StartRESTServer(), StartFedRestServer or AdmissionRestServer()
func InitContext(ctx *Context) {
	localDev = ctx.LocalDev
	cacher = ctx.Cacher
	scanner = ctx.Scanner
	evqueue = ctx.EvQueue
	auditQueue = ctx.AuditQueue
	messenger = ctx.Messenger

	remoteAuther = auth.NewRemoteAuther()
	clusHelper = kv.GetClusterHelper()
	cfgHelper = kv.GetConfigHelper()

	_restPort = ctx.RESTPort
	_fedPort = ctx.FedPort
	_fedServerChan = make(chan bool, 1)
	crdEventProcTicker = time.NewTicker(crdEventProcPeriod)

	if ctx.PwdValidUnit < _pwdValidPerDayUnit && ctx.PwdValidUnit > 0 {
		_pwdValidUnit = time.Duration(ctx.PwdValidUnit)
	}

	_teleNeuvectorURL = ctx.TeleNeuvectorURL
<<<<<<< HEAD
	_teleScannerURL = ctx.TeleScannerURL
=======
>>>>>>> a69e1343
	if value, _ := cluster.Get(share.CLUSCtrlVerKey); value != nil {
		// ver.CtrlVersion   : in the format v{major}.{minor}.{patch}[-s{#}] or interim/master.xxxx
		// nvAppFullVersion  : in the format  {major}.{minor}.{patch}[-s{#}]
		// nvSemanticVersion : in the format v{major}.{minor}.{patch}
		var ver share.CLUSCtrlVersion
		json.Unmarshal(value, &ver)
		if strings.HasPrefix(ver.CtrlVersion, "interim/") {
			// it's daily dev build image
			if ctx.TeleCurrentVer == "" {
				nvAppFullVersion = "5.1.0"
			} else {
				nvAppFullVersion = ctx.TeleCurrentVer
			}
		} else {
			// it's official release image
			nvAppFullVersion = ver.CtrlVersion[1:]
		}
		if ss := strings.Split(nvAppFullVersion, "-"); len(ss) >= 1 {
			nvSemanticVersion = "v" + ss[0]
		}
	}

	initHttpClients()
}

func StartRESTServer() {
	initDefaultRegistries()
	licenseInit()
	newRepoScanMgr()
	newRegTestMgr()

	if localDev.Host.Platform == share.PlatformKubernetes {
		k8sPlatform = true
	}

	if err := jwtReadKeys(); err != nil {
		log.WithFields(log.Fields{"error": err}).Error("Fail to read certificates for JWT")
	}

	r := httprouter.New()
	r.NotFound = http.HandlerFunc(handlerNotFound)
	r.MethodNotAllowed = http.HandlerFunc(handlerMethodNotAllowed)

	r.POST("/v1/auth", handlerAuthLogin)
	r.POST("/v1/fed_auth", handlerFedAuthLogin) // Skip API document
	r.POST("/v1/auth/:server", handlerAuthLoginServer)
	r.PATCH("/v1/auth", handlerAuthRefresh)
	r.DELETE("/v1/auth", handlerAuthLogout)
	r.DELETE("/v1/fed_auth", handlerFedAuthLogout) // Skip API document
	r.GET("/v1/eula", handlerEULAShow)
	r.POST("/v1/eula", handlerEULAConfig)
	r.GET("/v1/user", handlerUserList)
	r.GET("/v1/user/:fullname", handlerUserShow)
	r.GET("/v1/selfuser", handlerSelfUserShow) // Skip API document
	r.POST("/v1/user", handlerUserCreate)
	r.PATCH("/v1/user/:fullname", handlerUserConfig)
	r.PATCH("/v1/user/:fullname/role/:role", handlerUserRoleDomainsConfig) // For CLI to modify one role
	r.POST("/v1/user/:fullname/password", handlerUserPwdConfig)
	r.DELETE("/v1/user/:fullname", handlerUserDelete)
	r.GET("/v1/password_profile", handlerPwdProfileList)
	r.GET("/v1/password_profile/:name", handlerPwdProfileShow)
	//r.POST("/v1/password_profile", handlerPwdProfileCreate)
	r.PATCH("/v1/password_profile/:name", handlerPwdProfileConfig)
	//r.DELETE("/v1/password_profile/:name", handlerPwdProfileDelete)
	r.GET("/v1/token_auth_server", handlerTokenAuthServerList)             // Skip API document
	r.GET("/v1/token_auth_server/:server", handlerTokenAuthServerRequest)  // Skip API document
	r.POST("/v1/token_auth_server/:server", handlerTokenAuthServerRequest) // Skip API document
	r.GET("/v1/server", handlerServerList)
	r.GET("/v1/server/:name", handlerServerShow)
	r.GET("/v1/server/:name/user", handlerServerUserList)
	r.POST("/v1/server", handlerServerCreate)
	r.PATCH("/v1/server/:name", handlerServerConfig)
	r.PATCH("/v1/server/:name/role/:role", handlerServerRoleGroupsConfig)         // (4.2-) For CLI to modify one role. For backward compatible only after 4.3
	r.PATCH("/v1/server/:name/group/:group", handlerServerGroupRoleDomainsConfig) // (4.3+) For CLI to modify/add a group's mapped roles
	r.PATCH("/v1/server/:name/groups", handlerServerGroupsOrderConfig)            // (4.3+) For CLI to modify mapped groups order
	r.DELETE("/v1/server/:name", handlerServerDelete)
	r.GET("/v1/file/config", handlerConfigExport)
	r.POST("/v1/file/config", handlerConfigImport)
	r.GET("/v1/file/group", handlerGroupCfgExport)
	r.POST("/v1/file/group", handlerGroupCfgExport)           // as client, GO's http.NewRequest(http.MethodGet) doesn't use body. This API is for multi-cluster purpose.
	r.GET("/v1/file/group/config", handlerGetGroupCfgImport)  // get current running import task
	r.POST("/v1/file/group/config", handlerGroupCfgImport)    // for providing similar function as crd import but do not rely on crd webhook. supported 'scope' query parameter values: "local"(default).
	r.POST("/v1/file/admission", handlerAdmCtrlExport)        // supported 'scope' query parameter values: "local"(default).
	r.POST("/v1/file/admission/config", handlerAdmCtrlImport) // for providing similar function as crd import but do not rely on crd webhook. besides, it's for replacement
	r.POST("/v1/file/dlp", handlerDlpExport)                  // supported 'scope' query parameter values: "local"(default).
	r.POST("/v1/file/dlp/config", handlerDlpImport)           // for providing similar function as crd import but do not rely on crd webhook. besides, it's for replacement
	r.POST("/v1/file/waf", handlerWafExport)                  // supported 'scope' query parameter values: "local"(default).
	r.POST("/v1/file/waf/config", handlerWafImport)           // for providing similar function as crd import but do not rely on crd webhook. besides, it's for replacement
	r.GET("/v1/internal/system", handlerInternalSystem)       // skip API document
	r.GET("/v1/system/usage", handlerSystemUsage)             // skip API document
	r.GET("/v1/system/summary", handlerSystemSummary)
	r.GET("/v1/system/config", handlerSystemGetConfig)   // supported 'scope' query parameter values: ""(all, default)/"fed"/"local". no payload
	r.GET("/v2/system/config", handlerSystemGetConfigV2) // supported 'scope' query parameter values: ""(all, default)/"fed"/"local". no payload. starting from 5.0, rest client should call this api.
	r.GET("/v1/system/rbac", handlerSystemGetRBAC)
	r.PATCH("/v1/system/config", handlerSystemConfig)
	r.PATCH("/v2/system/config", handlerSystemConfigV2)
	r.POST("/v1/system/config/webhook", handlerSystemWebhookCreate)
	r.PATCH("/v1/system/config/webhook/:name", handlerSystemWebhookConfig)  // supported 'scope' query parameter values: "fed"/"local"(default).
	r.DELETE("/v1/system/config/webhook/:name", handlerSystemWebhookDelete) // supported 'scope' query parameter values: "fed"/"local"(default).
	r.POST("/v1/system/request", handlerSystemRequest)
	r.GET("/v1/system/license", handlerLicenseShow)
	r.POST("/v1/system/license/update", handlerLicenseUpdate)
	r.DELETE("/v1/system/license", handlerLicenseDelete)
	r.GET("/v1/domain", handlerDomainList)
	r.PATCH("/v1/domain", handlerDomainConfig)
	r.PATCH("/v1/domain/:name", handlerDomainEntryConfig)
	r.GET("/v1/host", handlerHostList)
	r.GET("/v1/host/:id", handlerHostShow)
	r.GET("/v1/host/:id/compliance", handlerHostCompliance)
	r.GET("/v1/host/:id/process_profile", handlerHostProcessProfile) // debug, possibly used by UI
	r.GET("/v1/controller", handlerControllerList)
	r.GET("/v1/controller/:id", handlerControllerShow)
	r.GET("/v1/controller/:id/stats", handlerControllerStats)
	r.GET("/v1/controller/:id/config", handlerControllerGetConfig)
	r.GET("/v1/controller/:id/counter", handlerControllerCounter)      // debug
	r.POST("/v1/controller/:id/profiling", handlerControllerProfiling) // debug
	// r.GET("/v1/controller/:id/logs", handlerControllerGetLogs) // debug
	r.PATCH("/v1/controller/:id", handlerControllerConfig)
	r.GET("/v1/enforcer", handlerAgentList)
	r.GET("/v1/enforcer/:id", handlerAgentShow)
	r.GET("/v1/enforcer/:id/stats", handlerAgentStats)
	r.GET("/v1/enforcer/:id/counter", handlerAgentCounter)      // debug
	r.POST("/v1/enforcer/:id/profiling", handlerAgentProfiling) // debug
	r.GET("/v1/enforcer/:id/config", handlerAgentGetConfig)
	r.PATCH("/v1/enforcer/:id", handlerAgentConfig)
	r.GET("/v1/enforcer/:id/probe_summary", handlerProbeSummary)         // debug
	r.GET("/v1/enforcer/:id/probe_processes", handlerProbeProcessMap)    // debug
	r.GET("/v1/enforcer/:id/probe_containers", handlerProbeContainerMap) // debug
	// r.GET("/v1/enforcer/:id/logs", handlerAgentGetLogs)               // debug
	r.GET("/v1/workload", handlerWorkloadList)
	r.GET("/v2/workload", handlerWorkloadListV2) // starting from 5.0, rest client should call this api.
	r.GET("/v1/workload/:id", handlerWorkloadShow)
	r.GET("/v2/workload/:id", handlerWorkloadShowV2) // starting from 5.0, rest client should call this api.
	r.GET("/v1/workload/:id/stats", handlerWorkloadStats)
	r.GET("/v1/workload/:id/config", handlerWorkloadGetConfig)
	r.GET("/v1/workload/:id/process", handlerWorkloadProcess)
	r.GET("/v1/workload/:id/process_history", handlerWorkloadProcessHistory)
	r.GET("/v1/workload/:id/process_profile", handlerWorkloadProcessProfile)  // Skip API document, debug, possibly used by UI
	r.GET("/v1/workload/:id/file_profile", handlerWorkloadFileMonitorProfile) // Skip API document, debug, possibly used by UI
	// r.GET("/v1/workload/:id/logs", handlerWorkloadLogs) // debug
	r.PATCH("/v1/workload/:id", handlerWorkloadConfig)
	r.POST("/v1/workload/request/:id", handlerWorkloadRequest)
	r.GET("/v1/workload/:id/compliance", handlerContainerCompliance)
	r.GET("/v1/conversation_endpoint", handlerConverEndpointList)          // Skip API document
	r.PATCH("/v1/conversation_endpoint/:id", handlerConverEndpointConfig)  // Skip API document
	r.DELETE("/v1/conversation_endpoint/:id", handlerConverEndpointDelete) // Skip API document
	r.GET("/v1/conversation", handlerConverList)                           // Skip API document
	r.GET("/v1/conversation/:from/:to", handlerConverShow)                 // Skip API document
	r.DELETE("/v1/conversation", handlerConverDeleteAll)                   // Skip API document
	r.DELETE("/v1/conversation/:from/:to", handlerConverDelete)            // Skip API document
	r.GET("/v1/group", handlerGroupList)                                   // supported 'scope' query parameter values: ""(all, default)/"fed"/"local". no payload
	r.GET("/v1/group/:name", handlerGroupShow)                             // no payload
	r.POST("/v1/group", handlerGroupCreate)                                //
	r.PATCH("/v1/group/:name", handlerGroupConfig)                         //
	r.DELETE("/v1/group/:name", handlerGroupDelete)                        // no payload
	r.GET("/v1/process_profile", handlerProcessProfileList)                // supported 'scope' query parameter values: ""(all, default)/"fed"/"local". no payload
	r.GET("/v1/process_profile/:name", handlerProcessProfileShow)          //
	r.PATCH("/v1/process_profile/:name", handlerProcessProfileConfig)      //
	r.GET("/v1/process_rules/:uuid", handlerProcRuleShow)                  //
	r.GET("/v1/file_monitor", handlerFileMonitorList)                      // supported 'scope' query parameter values: ""(all, default)/"fed"/"local". no payload
	r.GET("/v1/file_monitor/:name", handlerFileMonitorShow)
	r.PATCH("/v1/file_monitor/:name", handlerFileMonitorConfig)
	r.GET("/v1/file_monitor_file", handlerFileMonitorFile) // debug
	r.GET("/v1/dlp/sensor", handlerDlpSensorList)
	r.GET("/v1/dlp/sensor/:name", handlerDlpSensorShow)
	r.POST("/v1/dlp/sensor", handlerDlpSensorCreate)
	r.PATCH("/v1/dlp/sensor/:name", handlerDlpSensorConfig)
	r.DELETE("/v1/dlp/sensor/:name", handlerDlpSensorDelete)
	r.GET("/v1/dlp/group", handlerDlpGroupList)
	r.GET("/v1/dlp/group/:name", handlerDlpGroupShow)
	r.PATCH("/v1/dlp/group/:name", handlerDlpGroupConfig)
	r.GET("/v1/dlp/rule", handlerDlpRuleList)
	r.GET("/v1/dlp/rule/:name", handlerDlpRuleShow)
	//r.POST("/v1/dlp/rule", handlerDlpRuleCreate)							  // before uncomment this line, check if access control needs to be adjusted in handlerDlpRuleCreate for required permissions
	//r.PATCH("/v1/dlp/rule/:name", handlerDlpRuleConfig)					  // before uncomment this line, check if access control needs to be adjusted in handlerDlpRuleConfig for required permissions
	//r.DELETE("/v1/dlp/rule/:name", handlerDlpRuleDelete)					  // before uncomment this line, check if access control needs to be adjusted in handlerDlpRuleDelete for required permissions
	r.GET("/v1/waf/sensor", handlerWafSensorList) // supported 'scope' query parameter values: "local"(default).
	r.GET("/v1/waf/sensor/:name", handlerWafSensorShow)
	r.POST("/v1/waf/sensor", handlerWafSensorCreate)
	r.PATCH("/v1/waf/sensor/:name", handlerWafSensorConfig)
	r.DELETE("/v1/waf/sensor/:name", handlerWafSensorDelete)
	r.GET("/v1/waf/group", handlerWafGroupList) // supported 'scope' query parameter values: "local"(default).
	r.GET("/v1/waf/group/:name", handlerWafGroupShow)
	r.PATCH("/v1/waf/group/:name", handlerWafGroupConfig)
	r.GET("/v1/waf/rule", handlerWafRuleList)
	r.GET("/v1/waf/rule/:name", handlerWafRuleShow)
	r.GET("/v1/policy/rule", handlerPolicyRuleList)                           // supported 'scope' query parameter values: ""(all, default)/"fed"/"local". no payload
	r.GET("/v1/policy/rule/:id", handlerPolicyRuleShow)                       // no payload
	r.PATCH("/v1/policy/rule", handlerPolicyRuleAction)                       // supported 'scope' query parameter values: "fed"/"local"(default).
	r.PATCH("/v1/policy/rule/:id", handlerPolicyRuleConfig)                   //
	r.DELETE("/v1/policy/rule/:id", handlerPolicyRuleDelete)                  // no payload
	r.DELETE("/v1/policy/rule", handlerPolicyRuleDeleteAll)                   // supported 'scope' query parameter values: "fed"/"local"(default). no payload
	r.POST("/v1/policy/rules/promote", handlerPolicyRulesPromote)             // promote local/crd network policy rules to fed
	r.GET("/v1/response/rule", handlerResponseRuleList)                       // supported 'scope' query parameter values: ""(all, default)/"fed"/"local". no payload
	r.GET("/v1/response/rule/:id", handlerResponseRuleShow)                   // no payload
	r.GET("/v1/response/workload_rules/:id", handlerResponseRuleShowWorkload) //
	r.PATCH("/v1/response/rule", handlerResponseRuleAction)                   // all inserted rules in the payload must have the same CfgType.
	r.PATCH("/v1/response/rule/:id", handlerResponseRuleConfig)               //
	r.DELETE("/v1/response/rule/:id", handlerResponseRuleDelete)              // no payload
	r.DELETE("/v1/response/rule", handlerResponseRuleDeleteAll)               // supported 'scope' query parameter values: "fed"/"local"(default). no payload
	r.GET("/v1/response/options", handlerResponseRuleOptions)                 // Skip API document, use internally. supported 'scope' query parameter values: "fed"/"local"(default).
	r.GET("/v1/admission/state", handlerGetAdmissionState)
	r.PATCH("/v1/admission/state", handlerPatchAdmissionState)
	r.GET("/v1/admission/options", handlerGetAdmissionOptions)
	r.GET("/v1/admission/stats", handlerAdmissionStatistics)
	r.GET("/v1/admission/rules", handlerGetAdmissionRules)             // supported 'scope' query parameter values: ""(all, default)/"fed"/"local". no payload
	r.GET("/v1/admission/rule/:id", handlerGetAdmissionRule)           // no payload
	r.POST("/v1/admission/rule", handlerAddAdmissionRule)              //
	r.PATCH("/v1/admission/rule", handlerPatchAdmissionRule)           // rule id is in payload
	r.DELETE("/v1/admission/rule/:id", handlerDeleteAdmissionRule)     // no payload
	r.DELETE("/v1/admission/rules", handlerDeleteAdmissionRules)       // supported 'scope' query parameter values: "fed"/"local"(default). no payload
	r.POST("/v1/admission/rule/promote", handlerPromoteAdmissionRules) // promote local/crd admission control rules to fed

	r.POST("/v1/assess/admission/rule", handlerAssessAdmCtrlRules) // for assessing admission control rules' criteria

	r.POST("/v1/service", handlerServiceCreate)
	r.PATCH("/v1/service/config", handlerServiceBatchConfig)
	r.GET("/v1/service", handlerServiceList)
	r.GET("/v1/service/:name", handlerServiceShow)
	r.PATCH("/v1/service/config/profile", handlerServiceBatchConfigProfile)
	r.PATCH("/v1/service/config/network", handlerServiceBatchConfigNetwork)

	r.GET("/v1/fed/member", handlerGetFedMember)                             // Skip API document
	r.PATCH("/v1/fed/config", handlerConfigLocalCluster)                     // Skip API document
	r.POST("/v1/fed/promote", handlerPromoteToMaster)                        // Skip API document
	r.POST("/v1/fed/demote", handlerDemoteFromMaster)                        // Skip API document
	r.GET("/v1/fed/join_token", handlerGetFedJoinToken)                      // Skip API document
	r.POST("/v1/fed/join", handlerJoinFed)                                   // Skip API document, called by manager of joint cluster
	r.POST("/v1/fed/leave", handlerLeaveFed)                                 // Skip API document, called by manager of joint cluster
	r.DELETE("/v1/fed/cluster/:id", handlerRemoveJointCluster)               // Skip API document, called by manager of master cluster
	r.POST("/v1/fed/deploy", handlerDeployFedRules)                          // Skip API document, called by manager of master cluster
	r.POST("/v1/fed/ping_internal", handlerPingJointInternal)                // Skip API document, called from master cluster to joint cluster
	r.POST("/v1/fed/joint_test_internal", handlerTestJointInternal)          // Skip API document, called from master cluster to joint cluster
	r.POST("/v1/fed/remove_internal", handlerJointKickedInternal)            // Skip API document, called from master cluster to joint cluster
	r.POST("/v1/fed/command_internal", handlerFedCommandInternal)            // Skip API document, called from master cluster to joint cluster
	r.GET("/v1/fed/view/:id", handlerGetJointClusterView)                    // Skip API document, called by manager of master cluster
	r.GET("/v1/fed/cluster/:id/*request", handlerFedClusterForwardGet)       // Skip API document, called by manager of master cluster
	r.POST("/v1/fed/cluster/:id/*request", handlerFedClusterForwardPost)     // Skip API document, called by manager of master cluster
	r.PATCH("/v1/fed/cluster/:id/*request", handlerFedClusterForwardPatch)   // Skip API document, called by manager of master cluster
	r.DELETE("/v1/fed/cluster/:id/*request", handlerFedClusterForwardDelete) // Skip API document, called by manager of master cluster
	//r.GET("/v1/fed/tokens", handlerDumpAuthData)                           // TEST only. Must be comment out in release build
	//-----------------------------------------------------------------------

	r.GET("/v1/log/activity", handlerActivityList)
	r.GET("/v1/log/event", handlerEventList)
	r.GET("/v1/log/security", handlerSecurityList) // return incidents, threats and violations
	r.GET("/v1/log/incident", handlerIncidentList)
	r.GET("/v1/log/threat", handlerThreatList)
	r.GET("/v1/log/threat/:id", handlerThreatShow)
	r.GET("/v1/log/violation", handlerViolationList)
	r.GET("/v1/log/violation/workload", handlerViolationWorkloads)
	r.GET("/v1/log/audit", handlerAuditList)
	r.GET("/v1/scan/scanner", handlerScannerList)
	r.PATCH("/v1/scan/config", handlerScanConfig)
	r.GET("/v1/scan/config", handlerScanConfigGet)
	r.GET("/v1/scan/status", handlerScanStatus)
	r.POST("/v1/scan/workload/:id", handlerScanWorkloadReq)
	r.GET("/v1/scan/workload/:id", handlerScanWorkloadReport)
	r.GET("/v1/scan/image", handlerScanImageSummary)
	r.GET("/v1/scan/image/:id", handlerScanImageReport)
	r.POST("/v1/scan/host/:id", handlerScanHostReq)
	r.GET("/v1/scan/host/:id", handlerScanHostReport)
	r.POST("/v1/scan/platform/platform", handlerScanPlatformReq)
	r.GET("/v1/scan/platform", handlerScanPlatformSummary)
	r.GET("/v1/scan/platform/platform", handlerScanPlatformReport)
	r.POST("/v1/scan/result/repository", handlerScanRepositorySubmit) // Used by CI-integration, for scanner submit scan result. Skip API
	r.POST("/v1/scan/repository", handlerScanRepositoryReq)           // Used by CI-integration, for scanning container image
	r.POST("/v1/scan/registry", handlerRegistryCreate)
	r.PATCH("/v1/scan/registry/:name", handlerRegistryConfig)
	r.POST("/v1/scan/registry/:name/test", handlerRegistryTest)         // debug
	r.DELETE("/v1/scan/registry/:name/test", handlerRegistryTestCancel) // debug
	r.GET("/v1/scan/registry", handlerRegistryList)
	r.GET("/v1/scan/registry/:name", handlerRegistryShow)
	r.GET("/v1/scan/registry/:name/images", handlerRegistryImageSummary)
	r.DELETE("/v1/scan/registry/:name", handlerRegistryDelete)
	r.POST("/v1/scan/registry/:name/scan", handlerRegistryStart)
	r.DELETE("/v1/scan/registry/:name/scan", handlerRegistryStop)
	r.GET("/v1/scan/registry/:name/image/:id", handlerRegistryImageReport)
	r.GET("/v1/scan/registry/:name/layers/:id", handlerRegistryLayersReport)
	r.GET("/v1/scan/asset", handlerAssetVulnerability) // skip API document

	// compliance
	r.GET("/v1/compliance/asset", handlerAssetCompliance) // Skip API document
	r.GET("/v1/bench/host/:id/docker", handlerDockerBench)
	r.POST("/v1/bench/host/:id/docker", handlerDockerBenchRun)
	r.GET("/v1/bench/host/:id/kubernetes", handlerKubeBench)
	r.POST("/v1/bench/host/:id/kubernetes", handlerKubeBenchRun)
	r.GET("/v1/custom_check/:group", handlerCustomCheckShow)
	r.GET("/v1/custom_check", handlerCustomCheckList)
	r.PATCH("/v1/custom_check/:group", handlerCustomCheckConfig)
	r.GET("/v1/compliance/profile", handlerComplianceProfileList) // Only default is accepted, so not POST/DELETE
	r.GET("/v1/compliance/profile/:name", handlerComplianceProfileShow)
	r.PATCH("/v1/compliance/profile/:name", handlerComplianceProfileConfig)
	r.PATCH("/v1/compliance/profile/:name/entry/:check", handlerComplianceProfileEntryConfig)
	r.DELETE("/v1/compliance/profile/:name/entry/:check", handlerComplianceProfileEntryDelete)

	// vulnerability management
	r.GET("/v1/vulnerability/profile", handlerVulnerabilityProfileList) // Only default is accepted, so not POST/DELETE
	r.GET("/v1/vulnerability/profile/:name", handlerVulnerabilityProfileShow)
	r.PATCH("/v1/vulnerability/profile/:name", handlerVulnerabilityProfileConfig)
	r.POST("/v1/vulnerability/profile/:name/entry", handlerVulnerabilityProfileEntryCreate)
	r.PATCH("/v1/vulnerability/profile/:name/entry/:id", handlerVulnerabilityProfileEntryConfig)
	r.DELETE("/v1/vulnerability/profile/:name/entry/:id", handlerVulnerabilityProfileEntryDelete)

	r.GET("/v1/sniffer", handlerSnifferList)
	r.GET("/v1/sniffer/:id", handlerSnifferShow)
	r.POST("/v1/sniffer", handlerSnifferStart)
	r.PATCH("/v1/sniffer/stop/:id", handlerSnifferStop)
	r.DELETE("/v1/sniffer/:id", handlerSnifferDelete)
	r.GET("/v1/sniffer/:id/pcap", handlerSnifferGetFile)
	r.GET("/v1/list/application", handlerApplicationList)    // Skip API document, use internally
	r.GET("/v1/list/registry_type", handlerRegistryTypeList) // Skip API document, use internally
	r.GET("/v1/list/compliance", handlerComplianceList)      // Skip API document, use internally
	r.GET("/v1/session", handlerSessionList)                 // Skip API document, debug, but used in UI
	r.GET("/v1/session/summary", handlerSessionSummary)      // Skip API document, debug
	r.DELETE("/v1/session", handlerSessionDelete)            // Skip API document

	r.GET("/v1/meter", handlerMeterList)                                       // debug
	r.POST("/v1/debug/server/test", handlerServerTest)                         // debug
	r.GET("/v1/debug/ip2workload", handlerDebugIP2Workload)                    // debug
	r.GET("/v1/debug/internal_subnets", handlerDebugGetInternalSubnet)         // debug
	r.GET("/v1/debug/policy/rule", handlerDebugPolicyRuleList)                 // debug
	r.GET("/v1/debug/dlp/wlrule", handlerDebugDlpWlRuleList)                   // debug
	r.GET("/v1/debug/dlp/rule", handlerDebugDlpRuleList)                       // debug
	r.GET("/v1/debug/dlp/mac", handlerDebugDlpRuleMac)                         // debug
	r.GET("/v1/debug/system/stats", handlerDebugSystemStats)                   // debug
	r.POST("/v1/debug/controller/sync/:id", handlerDebugControllerSyncRequest) // debug
	r.GET("/v1/debug/controller/sync", handlerDebugControllerSyncInfo)         // debug
	r.GET("/v1/debug/workload/intercept", handlerDebugWorkloadIntcp)           // debug
	r.GET("/v1/debug/registry/image/:name", handlerDebugRegistryImage)         // debug
	r.GET("/v1/debug/admission_stats", handlerAdmissionStatistics)             // debug
	r.POST("/v1/debug/admission/test", handlerGetAdmissionTest)                // debug

	// IBM SA integration
	r.GET("/v1/partner/ibm_sa_ep", handlerGetIBMSASetupURL)                 // Skip API document, called by NV Manager to get setup URI  like "/v1/partner/ibm_sa/{id}/setup" that is used for IBM SA integration
	r.GET("/v1/partner/ibm_sa_config", handlerGetIBMSAConfig)               // Skip API document
	r.GET("/v1/partner/ibm_sa/:id/setup", handlerGetIBMSAEpSetupToken)      // Skip API document, called by IBM SA to get token used by POST("/v1/partner/ibm_sa/:id/setup/:action")
	r.GET("/v1/partner/ibm_sa/:id/setup/:info", handlerGetIBMSAEpInfo)      // Skip API document, called by IBM SA
	r.POST("/v1/partner/ibm_sa/:id/setup/:action", handlerPostIBMSAEpSetup) // Skip API document, called by IBM SA
	//r.DELETE("/v1/partner/ibm_sa/:id/setup/:accountID/:providerID", handlerDeleteIBMSAEpSetup) // it's for IBM SA IBM SA to test the integration. Need to comment out in release build
	//r.POST("/findings/v1/:accountID/providers/:providerID/occurrences", handlerTestOccurrences) // for simulating IBM SA. Need to comment out in release build
	//r.POST("/identity/token", handlerTestIBMIAM)                                                // for simulating IBM IAM. Need to comment out in release build

	// custom role
	r.GET("/v1/user_role_permission/options", handlerGetRolePermissionOptions) // Skip API document
	r.GET("/v1/user_role", handlerRoleList)
	r.GET("/v1/user_role/:name", handlerRoleShow)
	r.POST("/v1/user_role", handlerRoleCreate)
	r.PATCH("/v1/user_role/:name", handlerRoleConfig)
	r.DELETE("/v1/user_role/:name", handlerRoleDelete)

	access.CompileUriPermitsMapping()

	log.WithFields(log.Fields{"port": _restPort}).Info("Start REST server")

	addr := fmt.Sprintf(":%d", _restPort)
	config := &tls.Config{
		MinVersion:               tls.VersionTLS11,
		PreferServerCipherSuites: true,
		CipherSuites:             utils.GetSupportedTLSCipherSuites(),
	}
	server := &http.Server{
		Addr:      addr,
		Handler:   restLogger{r},
		TLSConfig: config,
		// ReadTimeout:  time.Duration(5) * time.Second,
		// WriteTimeout: time.Duration(35) * time.Second,
		TLSNextProto: make(map[string]func(*http.Server, *tls.Conn, http.Handler), 0), // disable http/2
	}
	for {
		if err := server.ListenAndServeTLS(defaultSSLCertFile, defaultSSLKeyFile); err != nil {
			log.WithFields(log.Fields{"error": err}).Error("Fail to start SSL rest")
			time.Sleep(time.Second * 5)
		} else {
			break
		}
	}
}

func startFedRestServer(fedPingInterval uint32) {
	if m := clusHelper.GetFedMembership(); m == nil || m.FedRole != api.FedRoleMaster {
		return
	} else {
		_masterClusterIP = m.MasterCluster.RestInfo.Server
	}

	fedRestServerMutex.Lock()
	atomic.LoadUint64(&fedRestServerState)
	if fedRestServerState == _fedRestServerRunning_ {
		fedRestServerMutex.Unlock()
		return
	}

	addr := fmt.Sprintf(":%d", _fedPort)
	r := httprouter.New()
	r.NotFound = http.HandlerFunc(handlerNotFound)
	r.MethodNotAllowed = http.HandlerFunc(handlerMethodNotAllowed)

	r.POST("/v1/fed/join_internal", handlerJoinFedInternal)      // Skip API document, called from joining cluster to master cluster
	r.POST("/v1/fed/poll_internal", handlerPollFedRulesInternal) // Skip API document, called from joint cluster to master cluster
	r.POST("/v1/fed/leave_internal", handlerLeaveFedInternal)    // Skip API document, called from joint cluster to master cluster

	config := &tls.Config{MinVersion: tls.VersionTLS11}
	server := &http.Server{
		Addr:      addr,
		Handler:   restLogger{r},
		TLSConfig: config,
		// ReadTimeout:  time.Duration(5) * time.Second,
		// WriteTimeout: time.Duration(35) * time.Second,
	}

	atomic.StoreUint64(&fedRestServerState, _fedRestServerRunning_)

	log.WithFields(log.Fields{"port": _fedPort}).Info("Start fed REST server")
	go func() {
		keyFileName := defFedSSLKeyFile
		certFileName := defFedSSLCertFile
		_, err1 := os.Stat(keyFileName)
		_, err2 := os.Stat(certFileName)
		if os.IsNotExist(err1) || os.IsNotExist(err2) {
			keyFileName = defaultSSLKeyFile
			certFileName = defaultSSLCertFile
		}
		for i := 0; i < 5; i++ {
			if err := server.ListenAndServeTLS(certFileName, keyFileName); err != nil {
				if err == http.ErrServerClosed {
					break
				}
				log.WithFields(log.Fields{"error": err}).Error("Fail to start fed SSL rest")
				time.Sleep(time.Second * 5)
			}
		}
		atomic.StoreUint64(&fedRestServerState, _fedRestServerStopped_)
	}()

	fedRestServerMutex.Unlock()

	if fedPingInterval > 0 {
		atomic.StoreUint32(&_fedPingInterval, fedPingInterval)
	}
	if leader := atomic.LoadUint32(&_isLeader); leader == 1 {
		_fedPingTimer.Reset(time.Minute * time.Duration(atomic.LoadUint32(&_fedPingInterval)))
	} else {
		_fedPingTimer.Stop()
	}
	// listening OS shutdown singal
	osSignalChan := make(chan os.Signal, 1)
	signal.Notify(osSignalChan, syscall.SIGINT, syscall.SIGTERM)

Loop:
	for {
		select {
		case <-_fedServerChan:
			log.Info("Got master cluster demoted signal, shutting down fed REST server gracefully...")
			kickFedLoginSessions()
			server.Shutdown(context.Background())
			break Loop
		case <-osSignalChan:
			log.Info("Got OS shutdown signal, shutting down fed REST server gracefully...")
			server.Shutdown(context.Background())
			break Loop
		case <-_fedPingTimer.C:
			if leader := atomic.LoadUint32(&_isLeader); leader == 1 {
				go pingJointClusters()
				_fedPingTimer.Reset(time.Minute * time.Duration(atomic.LoadUint32(&_fedPingInterval)))
			} else {
				_fedPingTimer.Stop()
			}
		}
	}
}

func stopFedRestServer() {
	_fedPingTimer.Stop()
	fedRestServerMutex.Lock()
	defer fedRestServerMutex.Unlock()
	atomic.LoadUint64(&fedRestServerState)
	if fedRestServerState == _fedRestServerRunning_ {
		log.Info("Signal to shutdown fed REST server...")
		_fedServerChan <- true
	}
}

func StartStopFedPingPoll(cmd, interval uint32, param1 interface{}) error {
	var err error
	leader := atomic.LoadUint32(&_isLeader)
	switch cmd {
	case share.StartPollFedMaster:
		if interval > 0 {
			atomic.StoreUint32(&_fedPollInterval, interval)
		}
		if leader == 1 {
			pollFedRules(true, 3)
			_fedPollingTimer.Reset(time.Minute * time.Duration(atomic.LoadUint32(&_fedPollInterval)))
		}
	case share.InstantPollFedMaster:
		if leader == 1 {
			if interval > 0 {
				// for share.ImmediatePollFedMaster cmd, param `interval` is actually for _fedFullPolling
				atomic.StoreUint32(&_fedFullPolling, 1)
			}
			_fedPollingTimer.Reset(0)
		}
	case share.InstantPingFedJoints:
		if leader == 1 {
			_fedPingTimer.Reset(0)
		}
	case share.JointLoadOwnKeys, share.MasterLoadJointKeys:
		if param1 != nil {
			var callerFedRole string
			if cmd == share.JointLoadOwnKeys {
				callerFedRole = api.FedRoleJoint
			} else if cmd == share.MasterLoadJointKeys {
				callerFedRole = api.FedRoleMaster
			}
			if cluster, ok := param1.(*share.CLUSFedJointClusterInfo); ok && cluster != nil {
				if err = setJointKeysInCache(callerFedRole, cluster); err != nil {
					log.WithFields(log.Fields{"id": cluster.ID, "err": err}).Error("invalid joint keys")
				}
			} else {
				err = fmt.Errorf("wrong type")
			}
		}
	case share.PurgeJointKeys:
		resetFedJointKeys()
	case share.MasterUnloadJointKeys:
		if param1 != nil {
			if clusterID, ok := param1.(*string); ok && clusterID != nil {
				_setFedJointPrivateKey(*clusterID, nil)
				_httpClientMutex.Lock()
				delete(_proxyOptionHistory, *clusterID)
				_httpClientMutex.Unlock()
			} else {
				err = fmt.Errorf("wrong type")
			}
		}
	case share.StartPostToIBMSA:
		if _ibmSAConfig, ok := param1.(*share.CLUSIBMSAConfig); ok && _ibmSAConfig != nil {
			log.Info("Start ibmsa poster")
			if ibmsaChan == nil {
				ibmsaChan = make(chan api.IBMSAFinding, _findingCacheSize)
			}
			if ibmsaStopChan == nil {
				ibmsaStopChan = make(chan bool)
			}
			if atomic.CompareAndSwapUint32(&postToIBMSA, 0, 1) {
				ibmsaCfg = *_ibmSAConfig
				go ibmsaPoster()
			}
		} else {
			err = fmt.Errorf("wrong type")
		}
	case share.StopPostToIBMSA:
		if atomic.CompareAndSwapUint32(&postToIBMSA, 1, 0) {
			log.Info("Stop ibmsa poster")
			if ibmsaStopChan != nil {
				ibmsaStopChan <- true
			}
		}
		ibmsaCfg = share.CLUSIBMSAConfig{}
	case share.PostToIBMSA:
		if post := atomic.LoadUint32(&postToIBMSA); post == 1 {
			if f, ok := param1.(*api.IBMSAFinding); ok && f != nil {
				if len(ibmsaChan) < _findingCacheSize {
					ibmsaChan <- *f
				} else {
					log.WithFields(log.Fields{"len": len(ibmsaChan)}).Info("ibmsa chanel full")
				}
			} else {
				err = fmt.Errorf("wrong type")
			}
		}
	case share.RestartWebhookServer:
		if param1 != nil {
			if svcName, ok := param1.(*string); ok && svcName != nil {
				go restartWebhookServer(*svcName)
			} else {
				err = fmt.Errorf("wrong type")
			}
		}
	case share.StartFedRestServer:
		_fedPollingTimer.Stop()
		startFedRestServer(interval)
	case share.StopFedRestServer:
		_fedPollingTimer.Stop()
		stopFedRestServer()
	case share.ReportTelemetryData:
		if param1 != nil && _teleNeuvectorURL != "" {
			if teleData, ok := param1.(*common.TelemetryData); ok && teleData != nil {
				go reportTelemetryData(*teleData)
			} else {
				err = fmt.Errorf("wrong type")
			}
		}
	}

	return err
}<|MERGE_RESOLUTION|>--- conflicted
+++ resolved
@@ -72,10 +72,6 @@
 var _licSigKeyEnv int
 
 var _teleNeuvectorURL string
-<<<<<<< HEAD
-var _teleScannerURL string
-=======
->>>>>>> a69e1343
 
 const defaultSSLCertFile = "/etc/neuvector/certs/ssl-cert.pem"
 const defaultSSLKeyFile = "/etc/neuvector/certs/ssl-cert.key"
@@ -1219,10 +1215,6 @@
 	RESTPort         uint
 	PwdValidUnit     uint
 	TeleNeuvectorURL string
-<<<<<<< HEAD
-	TeleScannerURL   string
-=======
->>>>>>> a69e1343
 	TeleCurrentVer   string
 }
 
@@ -1249,10 +1241,6 @@
 	}
 
 	_teleNeuvectorURL = ctx.TeleNeuvectorURL
-<<<<<<< HEAD
-	_teleScannerURL = ctx.TeleScannerURL
-=======
->>>>>>> a69e1343
 	if value, _ := cluster.Get(share.CLUSCtrlVerKey); value != nil {
 		// ver.CtrlVersion   : in the format v{major}.{minor}.{patch}[-s{#}] or interim/master.xxxx
 		// nvAppFullVersion  : in the format  {major}.{minor}.{patch}[-s{#}]
