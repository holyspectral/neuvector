--- conflicted
+++ resolved
@@ -27,20 +27,14 @@
 	AuditLogPropRepository      = "Repository"
 	AuditLogPropTag             = "Tag"
 	AuditLogPropBaseOS          = "BaseOS"
-<<<<<<< HEAD
 	AuditLogPropCriticalVulsCnt = "CriticalVulsCnt"
-=======
->>>>>>> bb63980f
 	AuditLogPropHighVulsCnt     = "HighVulsCnt"
 	AuditLogPropMedVulsCnt      = "MedVulsCnt"
 	AuditLogPropNamespace       = "Namespace"
 	AuditLogPropFirstLogAt      = "FirstLogAt"
 	AuditLogPropLastLogAt       = "LastLogAt"
-<<<<<<< HEAD
-=======
 	AuditLogPropPVCName         = "PVCName"
 	AuditLogPVCStorageClassName = "PVCNameStorageClassName"
->>>>>>> bb63980f
 )
 
 type ScannedImageSummary struct {
